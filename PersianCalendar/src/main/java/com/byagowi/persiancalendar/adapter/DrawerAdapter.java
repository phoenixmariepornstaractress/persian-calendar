package com.byagowi.persiancalendar.adapter;

import android.content.res.TypedArray;
import android.support.v7.widget.AppCompatImageView;
import android.support.v7.widget.RecyclerView;
import android.view.LayoutInflater;
import android.view.View;
import android.view.ViewGroup;
import android.widget.TextView;

import com.byagowi.persiancalendar.R;
import com.byagowi.persiancalendar.Utils;
import com.byagowi.persiancalendar.view.activity.MainActivity;

public class DrawerAdapter extends RecyclerView.Adapter<DrawerAdapter.ViewHolder> {
    private final MainActivity mainActivity;
    private static final int TYPE_HEADER = 0;
    private static final int TYPE_ITEM = 1;
    public int selectedItem = 0;
    private String[] drawerTitles;
    private String[] drawerSubtitles;
    private TypedArray drawerIcon;
    private Utils utils;

    public DrawerAdapter(MainActivity mainActivity) {
        this.mainActivity = mainActivity;
        utils = Utils.getInstance(mainActivity);
        drawerTitles = mainActivity.getResources().getStringArray(R.array.drawerTitles);
        drawerSubtitles = mainActivity.getResources().getStringArray(R.array.drawerSubtitles);
        drawerIcon = mainActivity.getResources().obtainTypedArray(R.array.drawerIcons);
    }

    public class ViewHolder extends RecyclerView.ViewHolder implements View.OnClickListener {
        private TextView itemTitle;
        private TextView itemSubtitle;
        private AppCompatImageView imageView;
        private View background;

        public ViewHolder(View itemView, int ViewType) {
            super(itemView);

            if (ViewType == TYPE_ITEM) {
                itemView.setOnClickListener(this);
                itemTitle = (TextView) itemView.findViewById(R.id.itemTitle);
                itemSubtitle = (TextView) itemView.findViewById(R.id.itemSubtitle);
                imageView = (AppCompatImageView) itemView.findViewById(R.id.ItemIcon);
                background = itemView.findViewById(R.id.background);
            } else {
                imageView = (AppCompatImageView) itemView.findViewById(R.id.image);
            }
        }

        @Override
        public void onClick(View view) {
            mainActivity.onClickItem(getAdapterPosition());
            selectedItem = getAdapterPosition();
            notifyDataSetChanged();
        }
    }

    @Override
    public DrawerAdapter.ViewHolder onCreateViewHolder(ViewGroup parent, int viewType) {
        if (viewType == TYPE_ITEM) {
            View v = LayoutInflater.from(parent.getContext())
                    .inflate(R.layout.item_drawer, parent, false);

            return new ViewHolder(v, viewType);

        } else if (viewType == TYPE_HEADER) {
            View v = LayoutInflater.from(parent.getContext())
                    .inflate(R.layout.header_drawer, parent, false);

            return new ViewHolder(v, viewType);
        }
        return null;
    }

    @Override
    public void onBindViewHolder(DrawerAdapter.ViewHolder holder, int position) {
        if (!isPositionHeader(position)) {
<<<<<<< HEAD
            utils.prepareTextView(holder.itemTitle);
            holder.itemTitle.setText(utils.textShaper(drawerTitles[position - 1]));
            if (drawerSubtitles[position - 1].length() != 0) {
                holder.itemSubtitle.setVisibility(View.VISIBLE);
                utils.prepareTextView(holder.itemSubtitle);
                holder.itemSubtitle.setText(utils.textShaper(drawerSubtitles[position - 1]));
=======
            utils.prepareTextView(mainActivity, holder.itemTitle);
            holder.itemTitle.setText(Utils.shape(drawerTitles[position - 1]));
            if (drawerSubtitles[position - 1].length() != 0) {
                holder.itemSubtitle.setVisibility(View.VISIBLE);
                utils.prepareTextView(mainActivity, holder.itemSubtitle);
                holder.itemSubtitle.setText(Utils.shape(drawerSubtitles[position - 1]));
>>>>>>> d4519d93
            } else {
                holder.itemSubtitle.setVisibility(View.GONE);
            }

            holder.imageView.setImageResource(drawerIcon.getResourceId(position - 1, 0));
            if (selectedItem == position) {
                holder.background.setVisibility(View.VISIBLE);
            } else {
                holder.background.setVisibility(View.GONE);
            }
        } else {

            switch (utils.getSeason()) {
                case spring:
                    holder.imageView.setImageResource(R.drawable.spring);
                    break;

                case summer:
                    holder.imageView.setImageResource(R.drawable.summer);
                    break;

                case fall:
                    holder.imageView.setImageResource(R.drawable.fall);
                    break;

                case winter:
                    holder.imageView.setImageResource(R.drawable.winter);
                    break;
            }

        }
    }

    @Override
    public int getItemCount() {
        return drawerTitles.length + 1;
    }

    @Override
    public int getItemViewType(int position) {
        if (isPositionHeader(position)) {
            return TYPE_HEADER;
        } else {
            return TYPE_ITEM;
        }
    }

    private boolean isPositionHeader(int position) {
        return position == 0;
    }
}<|MERGE_RESOLUTION|>--- conflicted
+++ resolved
@@ -78,21 +78,12 @@
     @Override
     public void onBindViewHolder(DrawerAdapter.ViewHolder holder, int position) {
         if (!isPositionHeader(position)) {
-<<<<<<< HEAD
             utils.prepareTextView(holder.itemTitle);
-            holder.itemTitle.setText(utils.textShaper(drawerTitles[position - 1]));
+            holder.itemTitle.setText(utils.shape(drawerTitles[position - 1]));
             if (drawerSubtitles[position - 1].length() != 0) {
                 holder.itemSubtitle.setVisibility(View.VISIBLE);
                 utils.prepareTextView(holder.itemSubtitle);
-                holder.itemSubtitle.setText(utils.textShaper(drawerSubtitles[position - 1]));
-=======
-            utils.prepareTextView(mainActivity, holder.itemTitle);
-            holder.itemTitle.setText(Utils.shape(drawerTitles[position - 1]));
-            if (drawerSubtitles[position - 1].length() != 0) {
-                holder.itemSubtitle.setVisibility(View.VISIBLE);
-                utils.prepareTextView(mainActivity, holder.itemSubtitle);
-                holder.itemSubtitle.setText(Utils.shape(drawerSubtitles[position - 1]));
->>>>>>> d4519d93
+                holder.itemSubtitle.setText(utils.shape(drawerSubtitles[position - 1]));
             } else {
                 holder.itemSubtitle.setVisibility(View.GONE);
             }
