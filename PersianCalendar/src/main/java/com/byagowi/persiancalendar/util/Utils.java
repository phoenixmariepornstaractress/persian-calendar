package com.byagowi.persiancalendar.util;

import android.annotation.TargetApi;
import android.app.Activity;
import android.app.ActivityManager;
import android.app.AlarmManager;
import android.app.PendingIntent;
import android.content.ClipData;
import android.content.ClipboardManager;
import android.content.Context;
import android.content.Intent;
import android.content.SharedPreferences;
import android.content.pm.PackageManager.NameNotFoundException;
import android.content.res.Configuration;
import android.content.res.Resources;
import android.graphics.Typeface;
import android.net.Uri;
import android.os.Build;
import android.preference.PreferenceManager;
import android.support.annotation.RawRes;
import android.support.v7.app.ActionBar;
import android.support.v7.app.AppCompatActivity;
import android.support.v7.preference.PreferenceViewHolder;
import android.text.SpannableString;
import android.text.TextUtils;
import android.text.style.RelativeSizeSpan;
import android.util.Log;
import android.view.View;
import android.widget.TextView;
import android.widget.Toast;

import com.azizhuss.arabicreshaper.ArabicShaping;
import com.byagowi.persiancalendar.R;
import com.byagowi.persiancalendar.entity.CityEntity;
import com.byagowi.persiancalendar.entity.DayEntity;
import com.byagowi.persiancalendar.entity.EventEntity;
import com.byagowi.persiancalendar.enums.SeasonEnum;
import com.byagowi.persiancalendar.locale.LocaleUtils;
import com.byagowi.persiancalendar.service.BroadcastReceivers;
import com.github.praytimes.CalculationMethod;
import com.github.praytimes.Clock;
import com.github.praytimes.Coordinate;
import com.github.praytimes.PrayTime;
import com.github.praytimes.PrayTimesCalculator;
import com.github.twaddington.TypefaceSpan;

import org.json.JSONArray;
import org.json.JSONException;
import org.json.JSONObject;

import java.io.InputStream;
import java.lang.ref.WeakReference;
import java.util.ArrayList;
import java.util.Arrays;
import java.util.Calendar;
import java.util.Comparator;
import java.util.Date;
import java.util.HashSet;
import java.util.Iterator;
import java.util.List;
import java.util.Locale;
import java.util.Map;
import java.util.Scanner;
import java.util.Set;
import java.util.TimeZone;
import java.util.concurrent.TimeUnit;

import calendar.AbstractDate;
import calendar.CivilDate;
import calendar.DateConverter;
import calendar.DayOutOfRangeException;
import calendar.IslamicDate;
import calendar.LocaleData;
import calendar.PersianDate;

import static com.byagowi.persiancalendar.Constants.*;

/**
 * Common utilities that needed for this calendar
 *
 * @author ebraminio
 */

public class Utils {
    private final String TAG = Utils.class.getName();
    private LocaleUtils localeUtils;
    private Context context;
    private Typeface typeface;
    private SharedPreferences prefs;

    private List<EventEntity> events;
    private PrayTimesCalculator prayTimesCalculator;
    private Map<PrayTime, Clock> prayTimes;

    private String cachedCityKey = "";
    private CityEntity cachedCity;

    private Utils(Context context) {
        this.context = context;
        prefs = PreferenceManager.getDefaultSharedPreferences(context);
        updateStoredPreference();
    }

    private static WeakReference<Utils> myWeakInstance;

    public static Utils getInstance(Context context) {
        if (myWeakInstance == null || myWeakInstance.get() == null) {
            myWeakInstance = new WeakReference<Utils>(new Utils(context.getApplicationContext()));
        }
        return myWeakInstance.get();
    }

    /**
     * Text shaping is a essential thing on supporting Arabic script text on older Android versions.
     * It converts normal Arabic character to their presentation forms according to their position
     * on the text.
     *
     * @param text Arabic string
     * @return Shaped text
     */
    public String shape(String text) {
        return (Build.VERSION.SDK_INT <= Build.VERSION_CODES.JELLY_BEAN)
                ? ArabicShaping.shape(text)
                : text;
    }

    public String getString(String key) {
        return localeUtils == null
                ? ""
                : localeUtils.getString(key);
    }

    public String programVersion() {
        try {
            return context.getPackageManager().getPackageInfo(context.getPackageName(), 0).versionName;
        } catch (NameNotFoundException e) {
            Log.e(TAG, "Name not found on PersianCalendarUtils.programVersion");
            return "";
        }
    }

    private void initTypeface() {
        if (typeface == null) {
            typeface = Typeface.createFromAsset(context.getAssets(), FONT_PATH);
        }
    }

    public void setFont(TextView textView) {
        initTypeface();
        textView.setTypeface(typeface);
    }

    public void setFontAndShape(TextView textView) {
        setFont(textView);
        textView.setText(shape(textView.getText().toString()));
    }

    public void setFontAndShape(PreferenceViewHolder holder) {
        // See android.support.v7.preference.Preference#onBindViewHolder
        TextView titleView = (TextView) holder.findViewById(android.R.id.title);
        if (titleView != null) {
            setFontAndShape(titleView);
        }
        TextView summaryView = (TextView) holder.findViewById(android.R.id.summary);
        if (summaryView != null) {
            setFontAndShape(summaryView);
        }
    }

    public void setActivityTitleAndSubtitle(Activity activity, String title, String subtitle) {
        if (title == null || subtitle == null) {
            return;
        }
        initTypeface();

        //noinspection ConstantConditions
        ActionBar supportActionBar = ((AppCompatActivity) activity).getSupportActionBar();

        if (supportActionBar == null) {
            return;
        }

        SpannableString titleSpan = new SpannableString(shape(title));
        titleSpan.setSpan(new TypefaceSpan(typeface), 0, titleSpan.length(), 0);
        titleSpan.setSpan(new RelativeSizeSpan(0.8f), 0, titleSpan.length(), 0);
        supportActionBar.setTitle(titleSpan);

        SpannableString subtitleSpan = new SpannableString(shape(subtitle));
        subtitleSpan.setSpan(new TypefaceSpan(typeface), 0, subtitleSpan.length(), 0);
        subtitleSpan.setSpan(new RelativeSizeSpan(0.8f), 0, subtitleSpan.length(), 0);
        supportActionBar.setSubtitle(subtitleSpan);
    }

    public CalculationMethod getCalculationMethod() {
        // It seems Iran is using Jafari method
        return CalculationMethod.valueOf(prefs.getString(
                PREF_PRAY_TIME_METHOD,
                DEFAULT_PRAY_TIME_METHOD));
    }

    public int getIslamicOffset() {
        return Integer.parseInt(prefs.getString(
                PREF_ISLAMIC_OFFSET,
                DEFAULT_ISLAMIC_OFFSET).replace("+", ""));
    }

    public Coordinate getCoordinate() {
        CityEntity cityEntity = getCityFromPreference();
        if (cityEntity != null) {
            return cityEntity.getCoordinate();
        }

        try {
            Coordinate coord = new Coordinate(
                    Double.parseDouble(prefs.getString(PREF_LATITUDE, DEFAULT_LATITUDE)),
                    Double.parseDouble(prefs.getString(PREF_LONGITUDE, DEFAULT_LONGITUDE)),
                    Double.parseDouble(prefs.getString(PREF_ALTITUDE, DEFAULT_ALTITUDE))
            );

            // If latitude or longitude is zero probably preference is not set yet
            if (coord.getLatitude() == 0 && coord.getLongitude() == 0) {
                return null;
            }

            return coord;
        } catch (NumberFormatException e) {
            return null;
        }
    }

    private char[] preferredDigits;
    private boolean clockIn24;
    public boolean iranTime;

    public void updateStoredPreference() {
        preferredDigits = isPersianDigitSelected()
                ? PERSIAN_DIGITS
                : ARABIC_DIGITS;

        clockIn24 = prefs.getBoolean(PREF_WIDGET_IN_24, DEFAULT_WIDGET_IN_24);
        iranTime = prefs.getBoolean(PREF_IRAN_TIME, DEFAULT_IRAN_TIME);
    }

    public boolean isPersianDigitSelected() {
        return prefs.getBoolean(PREF_PERSIAN_DIGITS, DEFAULT_PERSIAN_DIGITS);
    }


    public void setTheme(Context context) {
        String key = prefs.getString(PREF_THEME, "");

        int theme = R.style.LightTheme; // default theme

        if (key.equals(LIGHT_THEME)) {
            theme = R.style.LightTheme;
        } else if (key.equals(DARK_THEME)) {
            theme = R.style.DarkTheme;
        }

        context.setTheme(theme);
    }


    public boolean isWidgetClock() {
        return prefs.getBoolean(PREF_WIDGET_CLOCK, DEFAULT_WIDGET_CLOCK);
    }

    public boolean isNotifyDate() {
        return prefs.getBoolean(PREF_NOTIFY_DATE, DEFAULT_NOTIFY_DATE);
    }

    public int getAthanVolume() {
        return prefs.getInt(PREF_ATHAN_VOLUME, DEFAULT_ATHAN_VOLUME);
    }

    public String getAppLanguage() {
        String language = prefs.getString(PREF_APP_LANGUAGE, DEFAULT_APP_LANGUAGE);
        // If is empty for whatever reason (pref dialog bug, etc), return Persian at least
        return TextUtils.isEmpty(language) ? DEFAULT_APP_LANGUAGE : language;
    }

    public String getTheme() {
        return prefs.getString(PREF_THEME, LIGHT_THEME);
    }

    public String getSelectedWidgetTextColor() {
        return prefs.getString(PREF_SELECTED_WIDGET_TEXT_COLOR, DEFAULT_SELECTED_WIDGET_TEXT_COLOR);
    }

    public PersianDate getToday() {
        CivilDate civilDate = new CivilDate();
        return DateConverter.civilToPersian(civilDate);
    }

    public Calendar makeCalendarFromDate(Date date) {
        Calendar calendar = Calendar.getInstance();
        if (iranTime) {
            calendar.setTimeZone(TimeZone.getTimeZone("Asia/Tehran"));
        }
        calendar.setTime(date);
        return calendar;
    }

    public String clockToString(int hour, int minute) {
        return formatNumber(String.format(Locale.ENGLISH, "%d:%02d", hour, minute));
    }

    public String getNextOghatTime(Clock clock, boolean changeDate) {
        Coordinate coordinate = getCoordinate();

        if (coordinate != null) {
            if (prayTimesCalculator == null) {
                prayTimesCalculator = new PrayTimesCalculator(getCalculationMethod());
                changeDate = true;
            }

            if (changeDate) {
                prayTimes = prayTimesCalculator.calculate(new Date(), coordinate);
            }

            if (prayTimes.get(PrayTime.FAJR).getInt() > clock.getInt()) {
                return context.getString(R.string.azan1) + ": " + getPersianFormattedClock(prayTimes.get(PrayTime.FAJR));

            } else if (prayTimes.get(PrayTime.SUNRISE).getInt() > clock.getInt()) {
                return context.getString(R.string.aftab1) + ": " + getPersianFormattedClock(prayTimes.get(PrayTime.SUNRISE));

            } else if (prayTimes.get(PrayTime.DHUHR).getInt() > clock.getInt()) {
                return context.getString(R.string.azan2) + ": " + getPersianFormattedClock(prayTimes.get(PrayTime.DHUHR));

            } else if (prayTimes.get(PrayTime.ASR).getInt() > clock.getInt()) {
                return context.getString(R.string.azan3) + ": " + getPersianFormattedClock(prayTimes.get(PrayTime.ASR));

            } else if (prayTimes.get(PrayTime.SUNSET).getInt() > clock.getInt()) {
                return context.getString(R.string.aftab2) + ": " + getPersianFormattedClock(prayTimes.get(PrayTime.SUNSET));

            } else if (prayTimes.get(PrayTime.MAGHRIB).getInt() > clock.getInt()) {
                return context.getString(R.string.azan4) + ": " + getPersianFormattedClock(prayTimes.get(PrayTime.MAGHRIB));

            } else if (prayTimes.get(PrayTime.ISHA).getInt() > clock.getInt()) {
                return context.getString(R.string.azan5) + ": " + getPersianFormattedClock(prayTimes.get(PrayTime.ISHA));

            } else if (prayTimes.get(PrayTime.MIDNIGHT).getInt() > clock.getInt()) {
                return context.getString(R.string.aftab3) + ": " + getPersianFormattedClock(prayTimes.get(PrayTime.MIDNIGHT));

            } else {
                return context.getString(R.string.azan1) + ": " + getPersianFormattedClock(prayTimes.get(PrayTime.FAJR)); //this is today & not tomorrow
            }

        } else return null;
    }

    public String getPersianFormattedClock(Clock clock) {
        String timeText = null;

        int hour = clock.getHour();
        if (!clockIn24) {
            if (hour >= 12) {
                timeText = PM_IN_PERSIAN;
                hour -= 12;
            } else {
                timeText = AM_IN_PERSIAN;
            }
        }

        String result = clockToString(hour, clock.getMinute());
        if (!clockIn24) {
            result = result + " " + timeText;
        }
        return result;
    }

    public String getPersianFormattedClock(Calendar calendar) {
        String timeText = null;

        int hour = calendar.get(Calendar.HOUR_OF_DAY);
        if (!clockIn24) {
            if (calendar.get(Calendar.HOUR_OF_DAY) >= 12) {
                timeText = PM_IN_PERSIAN;
                hour -= 12;
            } else {
                timeText = AM_IN_PERSIAN;
            }
        }

        String result = clockToString(hour, calendar.get(Calendar.MINUTE));
        if (!clockIn24) {
            result = result + " " + timeText;
        }
        return result;
    }

    public String formatNumber(int number) {
        return formatNumber(Integer.toString(number));
    }

    public String formatNumber(String number) {
        if (preferredDigits == ARABIC_DIGITS)
            return number;

        StringBuilder sb = new StringBuilder();
        for (char i : number.toCharArray()) {
            if (Character.isDigit(i)) {
                sb.append(preferredDigits[Integer.parseInt(i + "")]);
            } else {
                sb.append(i);
            }
        }
        return sb.toString();
    }

    public String dateToString(AbstractDate date) {
        return formatNumber(date.getDayOfMonth()) + ' ' + getMonthName(date) + ' ' +
                formatNumber(date.getYear());
    }

    public String dayTitleSummary(PersianDate persianDate) {
        return getWeekDayName(persianDate) + PERSIAN_COMMA + " " + dateToString(persianDate);
    }

    public String getMonthName(AbstractDate date) {
        String monthName = "";
        // zero based
        int month = date.getMonth() - 1;

        if (date instanceof PersianDate) {
            LocaleData.PersianMonthNames monthNameCode = LocaleData.PersianMonthNames.values()[month];
            monthName = getString(String.valueOf(monthNameCode));
        } else if (date instanceof CivilDate) {
            LocaleData.CivilMonthNames monthNameCode = LocaleData.CivilMonthNames.values()[month];
            monthName = getString(String.valueOf(monthNameCode));
        } else if (date instanceof IslamicDate) {
            LocaleData.IslamicMonthNames monthNameCode = LocaleData.IslamicMonthNames.values()[month];
            monthName = getString(String.valueOf(monthNameCode));
        }

        return monthName;
    }

    public List<String> getMonthsNamesListWithOrdinal(AbstractDate date) {
        AbstractDate dateClone = date.clone();
        List<String> monthNameList = new ArrayList<>();
        dateClone.setDayOfMonth(1);
        for (int month = 1; month <= 12; ++month) {
            dateClone.setMonth(month);
            monthNameList.add(getMonthName(dateClone) + " / " + formatNumber(month));
        }
        return monthNameList;
    }

    public String getWeekDayName(AbstractDate date) {
        CivilDate civilDate;
        if (date instanceof PersianDate) {
            civilDate = DateConverter.persianToCivil((PersianDate) date);
        } else if (date instanceof IslamicDate) {
            civilDate = DateConverter.islamicToCivil((IslamicDate) date);
        } else {
            civilDate = (CivilDate) date;
        }

        // zero based
        int dayOfWeek = civilDate.getDayOfWeek() - 1;
        LocaleData.WeekDayNames weekDayNameCode = LocaleData.WeekDayNames.values()[dayOfWeek];

        return getString(weekDayNameCode.toString());
    }

    public void quickToast(String message) {
        Toast.makeText(context, shape(message), Toast.LENGTH_SHORT).show();
    }

    public int getDayIconResource(int day) {
        try {
            return DAYS_ICONS[day];
        } catch (IndexOutOfBoundsException e) {
            Log.e(TAG, "No such field is available");
            return 0;
        }
    }

    private String readStream(InputStream is) {
        // http://stackoverflow.com/a/5445161
        Scanner s = new Scanner(is).useDelimiter("\\A");
        return s.hasNext() ? s.next() : "";
    }

    public String readRawResource(@RawRes int res) {
        return readStream(context.getResources().openRawResource(res));
    }

    private String persianStringToArabic(String text) {
        return text
                .replaceAll("ی", "ي")
                .replaceAll("ک", "ك")
                .replaceAll("گ", "كی")
                .replaceAll("ژ", "زی")
                .replaceAll("چ", "جی")
                .replaceAll("پ", "بی");
    }

    private <T> Iterable<T> iteratorToIterable(final Iterator<T> iterator) {
        return new Iterable<T>() {
            @Override
            public Iterator<T> iterator() {
                return iterator;
            }
        };
    }


    public List<CityEntity> getAllCities(boolean needsSort) {
        List<CityEntity> result = new ArrayList<>();
        try {
            JSONObject countries = new JSONObject(readRawResource(R.raw.cities));

            for (String countryCode : iteratorToIterable(countries.keys())) {
                JSONObject country = countries.getJSONObject(countryCode);

                String countryEn = country.getString("en");
                String countryFa = country.getString("fa");

                JSONObject cities = country.getJSONObject("cities");

                for (String key : iteratorToIterable(cities.keys())) {
                    JSONObject city = cities.getJSONObject(key);

                    String en = city.getString("en");
                    String fa = city.getString("fa");

                    Coordinate coordinate = new Coordinate(
                            city.getDouble("latitude"),
                            city.getDouble("longitude"),
                            0 // city.getDouble("elevation")
                    );

                    result.add(new CityEntity(key, en, fa, countryCode, countryEn, countryFa, coordinate));
                }
            }
        } catch (JSONException e) {
            Log.e(TAG, e.getMessage());
        }

        if (!needsSort) {
            return result;
        }

        final String locale = getAppLanguage();

        CityEntity[] cities = result.toArray(new CityEntity[result.size()]);
        // Sort first by country code then city
        Arrays.sort(cities, new Comparator<CityEntity>() {
            @Override
            public int compare(CityEntity l, CityEntity r) {
                if (l.getKey().equals("")) {
                    return -1;
                }
                if (r.getKey().equals(DEFAULT_CITY)) {
                    return 1;
                }
                int compare = r.getCountryCode().compareTo(l.getCountryCode());
                if (compare != 0) return compare;
                if (locale.equals("en")) {
                    return l.getEn().compareTo(r.getEn());
                } else {
                    return persianStringToArabic(l.getFa())
                            .compareTo(persianStringToArabic(r.getFa()));
                }
            }
        });

        return Arrays.asList(cities);
    }

    public CityEntity getCityFromPreference() {
        String key = prefs.getString("Location", "");

<<<<<<< HEAD
        if (TextUtils.isEmpty(key) || key.equals(DEFAULT_CITY)) {
=======
        if (TextUtils.isEmpty(key) || key.equals(DEFAULT_CITY))
>>>>>>> fb56d0d5
            return null;

        if (key.equals(cachedCityKey))
            return cachedCity;

        // cache last query even if no city available under the key, useful in case invalid
        // value is somehow inserted on the preference
        cachedCityKey = key;

        for (CityEntity cityEntity : getAllCities(false))
            if (cityEntity.getKey().equals(key))
                return cachedCity = cityEntity;

        return cachedCity = null;
    }

    private List<EventEntity> readEventsFromJSON() {
        List<EventEntity> result = new ArrayList<>();
        try {
            JSONArray days = new JSONObject(readRawResource(R.raw.events)).getJSONArray("events");

            int length = days.length();
            for (int i = 0; i < length; ++i) {
                JSONObject event = days.getJSONObject(i);

                int year = event.getInt("year");
                int month = event.getInt("month");
                int day = event.getInt("day");
                String title = event.getString("title");
                boolean holiday = event.getBoolean("holiday");

                result.add(new EventEntity(new PersianDate(year, month, day), title, holiday));
            }

        } catch (JSONException e) {
            Log.e(TAG, e.getMessage());
        }
        return result;
    }

    public List<EventEntity> getEvents(PersianDate day) {
        if (events == null) {
            events = readEventsFromJSON();
        }

        List<EventEntity> result = new ArrayList<>();
        for (EventEntity eventEntity : events) {
            if (eventEntity.getDate().equals(day)) {
                result.add(eventEntity);
            }
        }
        return result;
    }

    public String getEventsTitle(PersianDate day, boolean holiday) {
        String titles = "";
        boolean first = true;
        List<EventEntity> dayEvents = getEvents(day);

        for (EventEntity event : dayEvents) {
            if (event.isHoliday() == holiday) {
                if (first) {
                    first = false;

                } else {
                    titles = titles + "\n";
                }
                titles = titles + event.getTitle();
            }
        }
        return titles;
    }

    public void loadApp() {
        AlarmManager alarmManager = (AlarmManager) context.getSystemService(Context.ALARM_SERVICE);
        Calendar startTime = Calendar.getInstance();
        startTime.set(Calendar.HOUR_OF_DAY, 0);
        startTime.set(Calendar.MINUTE, 1);
        Intent intent = new Intent(context, BroadcastReceivers.class);
        intent.setAction(BROADCAST_RESTART_APP);
        PendingIntent pendingIntent = PendingIntent.getBroadcast(context, 0, intent, PendingIntent.FLAG_UPDATE_CURRENT);
        alarmManager.set(AlarmManager.RTC, startTime.getTimeInMillis(), pendingIntent);
    }

    public boolean isServiceRunning(Class<?> serviceClass) {
        ActivityManager manager = (ActivityManager) context.getSystemService(Context.ACTIVITY_SERVICE);
        for (ActivityManager.RunningServiceInfo service : manager.getRunningServices(Integer.MAX_VALUE)) {
            if (serviceClass.getName().equals(service.service.getClassName())) {
                return true;
            }
        }
        return false;
    }

    public String setToCommaSeparated(Set<String> set) {
        return TextUtils.join(",", set);
    }

    public Set<String> commaSeparatedToSet(String commaSeparated) {
        Set<String> result = new HashSet<>();
        result.addAll(Arrays.asList(TextUtils.split(commaSeparated, ",")));
        return result;
    }

    public void loadAlarms() {
        String prefString = prefs.getString(PREF_ATHAN_ALARM, "");
        Log.d(TAG, "reading and loading all alarms from prefs: " + prefString);
        CalculationMethod calculationMethod = getCalculationMethod();
        Coordinate coordinate = getCoordinate();

        if (calculationMethod != null && coordinate != null && !TextUtils.isEmpty(prefString)) {
            PrayTimesCalculator calculator = new PrayTimesCalculator(calculationMethod);
            Map<PrayTime, Clock> prayTimes = calculator.calculate(new Date(), coordinate);

            Set<String> alarmTimesSet = commaSeparatedToSet(prefString);
            // in the past IMSAK was used but now we figured out FAJR was what we wanted
            if (alarmTimesSet.remove("IMSAK")) {
                alarmTimesSet.add("FAJR");
            }

            String[] alarmTimesNames = alarmTimesSet.toArray(new String[alarmTimesSet.size()]);
            for (int i = 0; i < alarmTimesNames.length; i++) {
                PrayTime prayTime = PrayTime.valueOf(alarmTimesNames[i]);

                Clock alarmTime = prayTimes.get(prayTime);

                if (alarmTime != null) {
                    setAlarm(prayTime, alarmTime, i);
                }
            }
        }
    }

    public void setAlarm(PrayTime prayTime, Clock clock, int id) {
        Calendar triggerTime = Calendar.getInstance();
        triggerTime.set(Calendar.HOUR_OF_DAY, clock.getHour());
        triggerTime.set(Calendar.MINUTE, clock.getMinute());
        setAlarm(prayTime, triggerTime.getTimeInMillis(), id);
    }

    public void setAlarm(PrayTime prayTime, long timeInMillis, int id) {
        String valAthanGap = prefs.getString(PREF_ATHAN_GAP, "0");
        long athanGap;
        try {
            athanGap = (long) (Double.parseDouble(valAthanGap) * 60);
        } catch (NumberFormatException e) {
            athanGap = 0;
        }

        Calendar triggerTime = Calendar.getInstance();
        triggerTime.setTimeInMillis(timeInMillis - TimeUnit.SECONDS.toMillis(athanGap));
        AlarmManager alarmManager = (AlarmManager) context.getSystemService(Context.ALARM_SERVICE);

        // don't set an alarm in the past
        if (!triggerTime.before(Calendar.getInstance())) {
            Log.d(TAG, "setting alarm for: " + triggerTime.getTime());

            Intent intent = new Intent(context, BroadcastReceivers.class);
            intent.setAction(BROADCAST_ALARM);
            intent.putExtra(KEY_EXTRA_PRAYER_KEY, prayTime.name());
            PendingIntent pendingIntent = PendingIntent.getBroadcast(context, id, intent, 0);

            if (Build.VERSION.SDK_INT >= Build.VERSION_CODES.KITKAT) {
                SetExactAlarm.setExactAlarm(alarmManager,
                        AlarmManager.RTC_WAKEUP, triggerTime.getTimeInMillis(), pendingIntent);
            } else {
                alarmManager.set(AlarmManager.RTC_WAKEUP, triggerTime.getTimeInMillis(), pendingIntent);
            }
        }
    }

    private static class SetExactAlarm {
        @TargetApi(Build.VERSION_CODES.KITKAT)
        public static void setExactAlarm(AlarmManager alarmManager,
                                         int type, long triggerAtMillis, PendingIntent pendingIntent) {
            alarmManager.setExact(type, triggerAtMillis, pendingIntent);
        }
    }

    public Uri getAthanUri() {
        String defaultSoundUri = "android.resource://" + context.getPackageName() + "/" + R.raw.abdulbasit;
        return Uri.parse(defaultSoundUri);
    }

    // Context preferably should be activity context not application
    public void changeAppLanguage(Context context) {
        String localeCode = getAppLanguage().replaceAll("-(IR|AF)", "");
        Locale locale = new Locale(localeCode);
        Locale.setDefault(locale);
        Resources resources = context.getResources();
        Configuration config = resources.getConfiguration();
        config.locale = locale;
        if (Build.VERSION.SDK_INT >= Build.VERSION_CODES.JELLY_BEAN_MR1) {
            config.setLayoutDirection(config.locale);
        }
        resources.updateConfiguration(config, resources.getDisplayMetrics());
    }

    public void loadLanguageResource() {
        String localeCode = getAppLanguage();

        if (localeUtils == null) {
            localeUtils = LocaleUtils.getInstance(context, localeCode);
        }

        localeUtils.changeLocale(localeCode);
    }

    public void copyToClipboard(View view) {
        // if it is older than this, the view is also shaped which is not good for copying, so just
        // nvm about backup solution for older Androids
        if (android.os.Build.VERSION.SDK_INT >= android.os.Build.VERSION_CODES.HONEYCOMB) {
            CharSequence text = ((TextView) view).getText();
            CopyToClipboard.copyToClipboard(text, context);
            quickToast("«" + text + "»\n" + context.getString(R.string.date_copied_clipboard));
        }
    }

    private static class CopyToClipboard {
        @TargetApi(Build.VERSION_CODES.HONEYCOMB)
        public static void copyToClipboard(CharSequence text, Context context) {
            ((ClipboardManager) context.getSystemService(Context.CLIPBOARD_SERVICE))
                    .setPrimaryClip(ClipData.newPlainText("converted date", text));
        }
    }

    public SeasonEnum getSeason() {
        int month = getToday().getMonth();

        if (month < 4) {
            return SeasonEnum.SPRING;

        } else if (month < 7) {
            return SeasonEnum.SUMMER;

        } else if (month < 10) {
            return SeasonEnum.FALL;

        } else {
            return SeasonEnum.WINTER;
        }
    }

    public List<DayEntity> getDays(int offset) {
        List<DayEntity> days = new ArrayList<>();
        PersianDate persianDate = getToday();
        int month = persianDate.getMonth() - offset;
        month -= 1;
        int year = persianDate.getYear();

        year = year + (month / 12);
        month = month % 12;
        if (month < 0) {
            year -= 1;
            month += 12;
        }
        month += 1;
        persianDate.setMonth(month);
        persianDate.setYear(year);
        persianDate.setDayOfMonth(1);

        int dayOfWeek = DateConverter.persianToCivil(persianDate).getDayOfWeek() % 7;

        try {
            PersianDate today = getToday();
            for (int i = 1; i <= 31; i++) {
                persianDate.setDayOfMonth(i);

                DayEntity dayEntity = new DayEntity();
                dayEntity.setNum(formatNumber(i));
                dayEntity.setDayOfWeek(dayOfWeek);

                if (dayOfWeek == 6 || !TextUtils.isEmpty(getEventsTitle(persianDate, true))) {
                    dayEntity.setHoliday(true);
                }

                if (getEvents(persianDate).size() > 0) {
                    dayEntity.setEvent(true);
                }

                dayEntity.setPersianDate(persianDate.clone());

                if (persianDate.equals(today)) {
                    dayEntity.setToday(true);
                }

                days.add(dayEntity);
                dayOfWeek++;
                if (dayOfWeek == 7) {
                    dayOfWeek = 0;
                }
            }
        } catch (DayOutOfRangeException e) {
            // okay, it was expected
        }

        return days;
    }
}<|MERGE_RESOLUTION|>--- conflicted
+++ resolved
@@ -573,11 +573,7 @@
     public CityEntity getCityFromPreference() {
         String key = prefs.getString("Location", "");
 
-<<<<<<< HEAD
-        if (TextUtils.isEmpty(key) || key.equals(DEFAULT_CITY)) {
-=======
         if (TextUtils.isEmpty(key) || key.equals(DEFAULT_CITY))
->>>>>>> fb56d0d5
             return null;
 
         if (key.equals(cachedCityKey))
