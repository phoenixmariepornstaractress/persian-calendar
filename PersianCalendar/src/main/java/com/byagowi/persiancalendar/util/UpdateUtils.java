--- conflicted
+++ resolved
@@ -75,13 +75,9 @@
                 R.layout.widget1x1);
         RemoteViews remoteViews4 = new RemoteViews(context.getPackageName(),
                 R.layout.widget4x1);
-<<<<<<< HEAD
         RemoteViews remoteViews2 = new RemoteViews(context.getPackageName(),
                 R.layout.widget2x2);
-        String colorInt = prefs.getString("WidgetTextColor",
-=======
         String colorInt = prefs.getString("SelectedWidgetTextColor",
->>>>>>> da61ea9e
                 context.getString(R.string.default_widget_text_color));
         int color = Color.parseColor(colorInt);
 
