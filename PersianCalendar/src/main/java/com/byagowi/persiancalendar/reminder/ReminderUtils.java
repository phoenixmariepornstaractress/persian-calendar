package com.byagowi.persiancalendar.reminder;

import android.app.AlarmManager;
import android.app.PendingIntent;
import android.content.Context;
import android.content.Intent;
import android.content.SharedPreferences;

import com.byagowi.persiancalendar.Constants;
import com.byagowi.persiancalendar.R;
import com.byagowi.persiancalendar.reminder.model.Reminder;
import com.byagowi.persiancalendar.service.ReminderAlert;

import java.util.Arrays;
import java.util.List;
import java.util.concurrent.TimeUnit;

import androidx.annotation.StringRes;
import androidx.preference.PreferenceManager;

/**
 * @author MEHDI DIMYADI
 * MEHDIMYADI
 */
public class ReminderUtils {

    public static void turnOn(Context context, Reminder event) {
        AlarmManager alarmManager = (AlarmManager) context.getSystemService(Context.ALARM_SERVICE);
        if (alarmManager == null) return;

        long startTime = event.startTime;
        long period = event.unit.toMillis(1);

        startTime = System.currentTimeMillis() + (System.currentTimeMillis() - startTime) % period;
        alarmManager.setRepeating(AlarmManager.RTC_WAKEUP, startTime, period, prepareIntent(context, event.id));
    }

    public static void turnOff(Context context, long eventId) {
        AlarmManager alarmManager = (AlarmManager) context.getSystemService(Context.ALARM_SERVICE);
        if (alarmManager == null) return;

        alarmManager.cancel(prepareIntent(context, eventId));
    }

    private static PendingIntent prepareIntent(Context context, long eventId) {
        Intent intent = new Intent(context, ReminderAlert.class);
        intent.setAction(String.valueOf(eventId));
<<<<<<< HEAD
        intent.putExtra(Constants.REMINDER_ID, eventId);

        SharedPreferences preferences = PreferenceManager.getDefaultSharedPreferences(context);
        int counter = preferences.getInt(String.valueOf(eventId), 0);
        counter++;
        SharedPreferences.Editor edit = preferences.edit();
        edit.putInt(String.valueOf(eventId), counter);
        edit.apply();
=======
        intent.putExtra(Constants.REMINDER_ID, Constants.REMINDERS_BASE_ID + eventId);
>>>>>>> 6da60efa
        return PendingIntent.getBroadcast(context, 0, intent, PendingIntent.FLAG_CANCEL_CURRENT);
    }

    public static int unitToOrdination(TimeUnit unit) {
        switch (unit) {
            case HOURS:
                return 0;
            default:
            case DAYS:
                return 1;
        }
    }

    public static @StringRes
    int unitToStringId(TimeUnit unit) {
        switch (unit) {
            case HOURS:
                return R.string.reminder_hour;
            default:
            case DAYS:
                return R.string.reminder_day;
        }
    }

    public static TimeUnit ordinationToUnit(int ordination) {
        switch (ordination) {
            case 0:
                return TimeUnit.HOURS;
            default:
            case 1:
                return TimeUnit.DAYS;
        }
    }

    public static TimeUnit timeUnitFromString(String string) {
        switch (string) {
            case "h":
                return TimeUnit.HOURS;
            default:
            case "d":
                return TimeUnit.DAYS;
        }
    }

    public static String timeUnitToString(TimeUnit unit) {
        switch (unit) {
            case HOURS:
                return "h";
            default:
            case DAYS:
                return "d";
        }
    }

    public static List<String> timeUnitsStringArray(Context context) {
        return Arrays.asList(context.getString(R.string.reminder_hour),
                context.getString(R.string.reminder_day));
    }
}<|MERGE_RESOLUTION|>--- conflicted
+++ resolved
@@ -45,8 +45,7 @@
     private static PendingIntent prepareIntent(Context context, long eventId) {
         Intent intent = new Intent(context, ReminderAlert.class);
         intent.setAction(String.valueOf(eventId));
-<<<<<<< HEAD
-        intent.putExtra(Constants.REMINDER_ID, eventId);
+        intent.putExtra(Constants.REMINDER_ID, Constants.REMINDERS_BASE_ID + eventId);
 
         SharedPreferences preferences = PreferenceManager.getDefaultSharedPreferences(context);
         int counter = preferences.getInt(String.valueOf(eventId), 0);
@@ -54,9 +53,6 @@
         SharedPreferences.Editor edit = preferences.edit();
         edit.putInt(String.valueOf(eventId), counter);
         edit.apply();
-=======
-        intent.putExtra(Constants.REMINDER_ID, Constants.REMINDERS_BASE_ID + eventId);
->>>>>>> 6da60efa
         return PendingIntent.getBroadcast(context, 0, intent, PendingIntent.FLAG_CANCEL_CURRENT);
     }
 
