package com.byagowi.persiancalendar.view.fragment;

import android.content.Context;
import android.content.SharedPreferences;
import android.hardware.Sensor;
import android.hardware.SensorEventListener;
import android.hardware.SensorManager;
import android.os.Bundle;
import android.preference.PreferenceManager;
import android.support.annotation.Nullable;
import android.support.v4.app.Fragment;
import android.util.DisplayMetrics;
import android.view.LayoutInflater;
import android.view.View;
import android.view.ViewGroup;

import com.byagowi.persiancalendar.CompassListener;
import com.byagowi.persiancalendar.R;
import com.byagowi.persiancalendar.Utils;
import com.byagowi.persiancalendar.entity.City;
import com.byagowi.persiancalendar.view.QiblaCompassView;
import com.github.praytimes.Coordinate;

/**
 * Compass/Qibla activity
 *
 * @author ebraminio
 */
public class CompassFragment extends Fragment {
    public QiblaCompassView compassView;
    private SensorManager sensorManager;
    private Sensor sensor;
    private SensorEventListener compassListener;

    @Override
    public View onCreateView(LayoutInflater inflater, @Nullable ViewGroup container, @Nullable Bundle savedInstanceState) {
        View view = inflater.inflate(R.layout.fragment_compass, container, false);

        Context context = getContext();
        Utils utils = Utils.getInstance(context);
        SharedPreferences prefs = PreferenceManager
                .getDefaultSharedPreferences(context);
        String location = prefs.getString("Location", "CUSTOM");
        if (location.equals("CUSTOM")) {
            utils.setActivityTitleAndSubtitle(getActivity(), getString(R.string.compass), "");
        } else {
<<<<<<< HEAD
            City city = utils.getCityByKey(location);
=======
            City city = utils.getCityByKey(location, context);
>>>>>>> d4519d93
            utils.setActivityTitleAndSubtitle(getActivity(), getString(R.string.qibla_compass),
                    prefs.getString("AppLanguage", "fa").equals("en")
                            ? city.en
                            : city.fa);
        }


        compassListener = new CompassListener(this);
        compassView = (QiblaCompassView) view.findViewById(R.id.compass_view);

        DisplayMetrics displayMetrics = new DisplayMetrics();
        getActivity().getWindowManager().getDefaultDisplay().getMetrics(displayMetrics);
        int width = displayMetrics.widthPixels;
        int height = displayMetrics.heightPixels;
        compassView.setScreenResolution(width, height - 2 * height / 8);

        Coordinate coordinate = utils.getCoordinate();
        if (coordinate != null) {
            compassView.setLongitude(coordinate.getLongitude());
            compassView.setLatitude(coordinate.getLatitude());
            compassView.initCompassView();
            compassView.invalidate();
        }

        sensorManager = (SensorManager) getContext().getSystemService(Context.SENSOR_SERVICE);
        sensor = sensorManager.getDefaultSensor(Sensor.TYPE_ORIENTATION);
        if (sensor != null) {
            sensorManager.registerListener(compassListener, sensor,
                    SensorManager.SENSOR_DELAY_FASTEST);
        } else {
<<<<<<< HEAD
            utils.quickToast(utils.textShaper(getString(R.string.compass_not_found)));
=======
            utils.quickToast(getString(R.string.compass_not_found), getContext());
>>>>>>> d4519d93
        }
        return view;
    }


    @Override
    public void onDestroy() {
        super.onDestroy();
        if (sensor != null) {
            sensorManager.unregisterListener(compassListener);
        }
    }
}<|MERGE_RESOLUTION|>--- conflicted
+++ resolved
@@ -44,11 +44,7 @@
         if (location.equals("CUSTOM")) {
             utils.setActivityTitleAndSubtitle(getActivity(), getString(R.string.compass), "");
         } else {
-<<<<<<< HEAD
             City city = utils.getCityByKey(location);
-=======
-            City city = utils.getCityByKey(location, context);
->>>>>>> d4519d93
             utils.setActivityTitleAndSubtitle(getActivity(), getString(R.string.qibla_compass),
                     prefs.getString("AppLanguage", "fa").equals("en")
                             ? city.en
@@ -79,11 +75,7 @@
             sensorManager.registerListener(compassListener, sensor,
                     SensorManager.SENSOR_DELAY_FASTEST);
         } else {
-<<<<<<< HEAD
-            utils.quickToast(utils.textShaper(getString(R.string.compass_not_found)));
-=======
-            utils.quickToast(getString(R.string.compass_not_found), getContext());
->>>>>>> d4519d93
+            utils.quickToast(getString(R.string.compass_not_found));
         }
         return view;
     }
