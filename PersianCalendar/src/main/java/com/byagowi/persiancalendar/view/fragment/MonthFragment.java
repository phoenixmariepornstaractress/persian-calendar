--- conflicted
+++ resolved
@@ -144,14 +144,10 @@
         ///////
         CalendarFragment calendarFragment = calendarFragmentDependency.getCalendarFragment();
 
-<<<<<<< HEAD
-        calendarFragment = (CalendarFragment) getParentFragment();
-=======
         adapter = new MonthAdapter(calendarFragmentDependency, days,
                 startingDayOfWeek, weekOfYearStart, weeksCount);
         fragmentMonthBinding.monthDays.setAdapter(adapter);
         fragmentMonthBinding.monthDays.setItemAnimator(null);
->>>>>>> cb70f95a
 
         if (calendarFragment.mFirstTime &&
                 offset == 0 && calendarFragment.getViewPagerPosition() == offset) {
