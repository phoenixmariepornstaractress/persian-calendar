package com.byagowi.persiancalendar.view.reminder.fragment;

import android.os.Bundle;
import android.view.LayoutInflater;
import android.view.Menu;
import android.view.MenuInflater;
import android.view.MenuItem;
import android.view.View;
import android.view.ViewGroup;
import android.widget.ImageView;
import android.widget.LinearLayout;
import android.widget.TextView;

import com.byagowi.persiancalendar.R;
import com.byagowi.persiancalendar.databinding.FragmentReminderBinding;
import com.byagowi.persiancalendar.databinding.ReminderAdapterItemBinding;
import com.byagowi.persiancalendar.di.dependencies.MainActivityDependency;
import com.byagowi.persiancalendar.util.Utils;
import com.byagowi.persiancalendar.view.reminder.model.ReminderDetails;

import java.util.ArrayList;
import java.util.List;

import javax.inject.Inject;

import androidx.annotation.NonNull;
import androidx.annotation.Nullable;
import androidx.recyclerview.widget.DividerItemDecoration;
import androidx.recyclerview.widget.LinearLayoutManager;
import androidx.recyclerview.widget.RecyclerView;
import dagger.android.support.DaggerFragment;

/**
 * @author MEHDI DIMYADI
 * MEHDIMYADI
 */
public class ReminderFragment extends DaggerFragment {

    @Inject
    MainActivityDependency mainActivityDependency;

    private ReminderAdapter mReminderAdapter;

    @Nullable
    @Override
    public View onCreateView(@NonNull LayoutInflater inflater, @Nullable ViewGroup container,
                             @Nullable Bundle savedInstanceState) {
        super.onCreate(savedInstanceState);

        mainActivityDependency.getMainActivity().setTitleAndSubtitle(getString(R.string.reminder), "");

        setHasOptionsMenu(true);

        FragmentReminderBinding binding = FragmentReminderBinding.inflate(inflater, container, false);
        binding.recyclerView.setLayoutManager(new LinearLayoutManager(mainActivityDependency.getMainActivity()));
        mReminderAdapter = new ReminderAdapter();
        binding.recyclerView.setAdapter(mReminderAdapter);
        binding.recyclerView.addItemDecoration(new DividerItemDecoration(binding.recyclerView.getContext(), DividerItemDecoration.VERTICAL));

        return binding.getRoot();
    }

    @Override
    public void onCreateOptionsMenu(Menu menu, MenuInflater inflater) {
        super.onCreateOptionsMenu(menu, inflater);
        menu.clear();
        inflater.inflate(R.menu.reminder_menu, menu);
    }

    @Override
    public boolean onOptionsItemSelected(MenuItem item) {
        switch (item.getItemId()) {
            case R.id.action_add:
                EditReminderDialog.newInstance(-1).show(getChildFragmentManager(),
                        EditReminderDialog.class.getName());
                break;
            default:
                break;
        }
        return true;
    }

    void updateList(boolean isNew) {
        mReminderAdapter.refresh();
        if (isNew)
            mReminderAdapter.notifyItemInserted(mReminderAdapter.getItemCount());
        else
            mReminderAdapter.notifyDataSetChanged();
    }

    class ReminderAdapter extends RecyclerView.Adapter<ReminderAdapter.ViewHolder> {

        ReminderAdapter() {
            refresh();
        }

        private List<ReminderDetails> remindersList = new ArrayList<>();

        private void refresh() {
            Utils.updateStoredPreference(mainActivityDependency.getMainActivity());
            remindersList = Utils.getReminderDetails();
        }

        @NonNull
        @Override
        public ViewHolder onCreateViewHolder(@NonNull ViewGroup parent, int viewType) {
            //ReminderAdapterItemBinding binding = ReminderAdapterItemBinding.inflate(
            //        LayoutInflater.from(parent.getContext()), parent, false);
            //return new ViewHolder(binding);
            View view = LayoutInflater.from(parent.getContext()).inflate(R.layout.reminder_adapter_item,parent,false);
            return new ViewHolder(view);
        }

        @Override
        public void onBindViewHolder(@NonNull ViewHolder holder, int position) {
            //holder.bind(position);
            ReminderDetails reminderDetails = remindersList.get(position);
            holder.name.setText(reminderDetails.name);
            holder.period.setText(String.format("%s %s %s",
                                    mainActivityDependency.getMainActivity().getResources().getString(R.string.reminderPeriod),
                                    Utils.formatNumber(reminderDetails.quantity),
                                    reminderDetails.unit));

            holder.content.setOnClickListener(v -> EditReminderDialog.newInstance(remindersList.get(position).id).show(getChildFragmentManager(),
                    EditReminderDialog.class.getName()));

        }

        @Override
        public int getItemCount() {
            return remindersList.size();
        }

        class ViewHolder extends RecyclerView.ViewHolder {
            //private ReminderAdapterItemBinding mBinding;
            private int mPosition;
<<<<<<< HEAD
            TextView name, period;
            ImageView delete;
            LinearLayout content;

            public ViewHolder(@NonNull View view) {
                super(view);
                //mBinding = binding;
                //mBinding.getRoot().setOnClickListener(v -> {
                //    EditReminderDialog.newInstance(remindersList.get(mPosition).id).show(getChildFragmentManager(),
                //            EditReminderDialog.class.getName());
                //});
                //mBinding.delete.setOnClickListener(v -> {
                //    List<ReminderDetails> reminders = new ArrayList<>(Utils.getReminderDetails());
                //    if (reminders.remove(remindersList.get(mPosition)))
                //        Utils.storeReminders(mainActivityDependency.getMainActivity(), reminders);
                //    refresh();
                //    notifyItemRemoved(mPosition);
                //});

                content = view.findViewById(R.id.content);
                name = view.findViewById(R.id.name);
                period = view.findViewById(R.id.period);
                delete = view.findViewById(R.id.delete);
                delete.setOnClickListener(v -> {
=======

            public ViewHolder(@NonNull ReminderAdapterItemBinding binding) {
                super(binding.getRoot());
                mBinding = binding;
                mBinding.getRoot().setOnClickListener(
                        v -> EditReminderDialog.newInstance(remindersList.get(mPosition).id)
                                .show(getChildFragmentManager(), EditReminderDialog.class.getName()));
                mBinding.delete.setOnClickListener(v -> {
>>>>>>> fe57a941
                    List<ReminderDetails> reminders = new ArrayList<>(Utils.getReminderDetails());
                    if (reminders.remove(remindersList.get(mPosition)))
                        Utils.storeReminders(mainActivityDependency.getMainActivity(), reminders);
                    refresh();
                    notifyItemRemoved(mPosition);
                });
            }

            //public void bind(int position) {
                //mPosition = position;
                //ReminderDetails reminderDetails = remindersList.get(position);
                //mBinding.name.setText(reminderDetails.name);
                //mBinding.period.setText(
                //        String.format("%s %s %s",
                //                mainActivityDependency.getMainActivity().getResources().getString(R.string.reminderPeriod),
                //                Utils.formatNumber(reminderDetails.quantity),
                //                reminderDetails.unit));
            //}
        }
    }
}<|MERGE_RESOLUTION|>--- conflicted
+++ resolved
@@ -133,8 +133,7 @@
 
         class ViewHolder extends RecyclerView.ViewHolder {
             //private ReminderAdapterItemBinding mBinding;
-            private int mPosition;
-<<<<<<< HEAD
+            private int mPosition
             TextView name, period;
             ImageView delete;
             LinearLayout content;
@@ -159,16 +158,6 @@
                 period = view.findViewById(R.id.period);
                 delete = view.findViewById(R.id.delete);
                 delete.setOnClickListener(v -> {
-=======
-
-            public ViewHolder(@NonNull ReminderAdapterItemBinding binding) {
-                super(binding.getRoot());
-                mBinding = binding;
-                mBinding.getRoot().setOnClickListener(
-                        v -> EditReminderDialog.newInstance(remindersList.get(mPosition).id)
-                                .show(getChildFragmentManager(), EditReminderDialog.class.getName()));
-                mBinding.delete.setOnClickListener(v -> {
->>>>>>> fe57a941
                     List<ReminderDetails> reminders = new ArrayList<>(Utils.getReminderDetails());
                     if (reminders.remove(remindersList.get(mPosition)))
                         Utils.storeReminders(mainActivityDependency.getMainActivity(), reminders);
