--- conflicted
+++ resolved
@@ -32,15 +32,9 @@
         String version = utils.programVersion();
 
         TextView versionTextView = (TextView) view.findViewById(R.id.version2);
-<<<<<<< HEAD
         utils.prepareTextView(versionTextView);
-        versionTextView.setText(utils.textShaper(getString(R.string.version)) + " " +
+        versionTextView.setText(utils.shape(getString(R.string.version)) + " " +
                 utils.formatNumber(version, utils.preferredDigits()));
-=======
-        utils.prepareTextView(getActivity(), versionTextView);
-        versionTextView.setText(utils.shape(getString(R.string.version)) + " " +
-                Utils.formatNumber(version, utils.preferredDigits(getContext())));
->>>>>>> d4519d93
 
         StringBuilder sb = new StringBuilder();
 
@@ -67,11 +61,7 @@
                 + version
                 + "\n"
                 + "Copyright (C) 2012-2016  ebrahim@gnu.org "
-<<<<<<< HEAD
-                + utils.textShaper("ابراهیم بیاگوی")
-=======
-                + Utils.shape("ابراهیم بیاگوی")
->>>>>>> d4519d93
+                + utils.shape("ابراهیم بیاگوی")
                 + "\n\n"
                 + "This program is free software: you can redistribute it and/or modify "
                 + "it under the terms of the GNU General Public License as published by "
