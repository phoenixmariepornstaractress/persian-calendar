--- conflicted
+++ resolved
@@ -24,21 +24,14 @@
 import android.view.animation.AccelerateDecelerateInterpolator;
 
 import com.byagowi.persiancalendar.R;
-<<<<<<< HEAD
+import com.byagowi.persiancalendar.databinding.CalendarTypeItemBinding;
 import com.byagowi.persiancalendar.di.dependencies.MainActivityDependency;
-=======
-import com.byagowi.persiancalendar.databinding.CalendarTypeItemBinding;
->>>>>>> e8fb1f99
 
 import java.util.ArrayList;
 import java.util.Collections;
 import java.util.List;
 
-<<<<<<< HEAD
 import androidx.annotation.NonNull;
-import androidx.appcompat.widget.AppCompatCheckedTextView;
-=======
->>>>>>> e8fb1f99
 import androidx.core.view.MotionEventCompat;
 import androidx.databinding.DataBindingUtil;
 import androidx.recyclerview.widget.RecyclerView;
@@ -63,18 +56,7 @@
 
     @NonNull
     @Override
-<<<<<<< HEAD
     public ItemViewHolder onCreateViewHolder(@NonNull ViewGroup parent, int viewType) {
-        return new ItemViewHolder(LayoutInflater.from(parent.getContext())
-                .inflate(R.layout.calendar_type_item, parent, false));
-    }
-
-    @Override
-    public void onBindViewHolder(@NonNull final ItemViewHolder holder, int position) {
-        holder.checkedTextView.setText(titles.get(position));
-        holder.checkedTextView.setChecked(enabled.get(position));
-=======
-    public ItemViewHolder onCreateViewHolder(ViewGroup parent, int viewType) {
         CalendarTypeItemBinding binding = DataBindingUtil.inflate(
                 LayoutInflater.from(parent.getContext()),
                 R.layout.calendar_type_item, parent, false);
@@ -83,9 +65,8 @@
     }
 
     @Override
-    public void onBindViewHolder(ItemViewHolder holder, int position) {
+    public void onBindViewHolder(@NonNull ItemViewHolder holder, int position) {
         holder.bind(position);
->>>>>>> e8fb1f99
 
         // Start a drag whenever the handle view it touched
         holder.itemView.setOnTouchListener((v, event) -> {
@@ -96,22 +77,14 @@
         });
     }
 
-<<<<<<< HEAD
-    void onItemMove(int fromPosition, int toPosition) {
-=======
     void onItemMoved(int fromPosition, int toPosition) {
->>>>>>> e8fb1f99
         Collections.swap(titles, fromPosition, toPosition);
         Collections.swap(values, fromPosition, toPosition);
         Collections.swap(enabled, fromPosition, toPosition);
         notifyItemMoved(fromPosition, toPosition);
     }
 
-<<<<<<< HEAD
-    void onItemDismiss(int position) {
-=======
     void onItemDismissed(int position) {
->>>>>>> e8fb1f99
         titles.remove(position);
         values.remove(position);
         enabled.remove(position);
@@ -178,19 +151,6 @@
             binding.checkTextView.setText(titles.get(position));
             binding.checkTextView.setChecked(enabled.get(position));
 
-<<<<<<< HEAD
-        ItemViewHolder(View itemView) {
-            super(itemView);
-            checkedTextView = itemView.findViewById(R.id.check_text_view);
-        }
-
-        void onItemSelected() {
-            itemView.setBackgroundColor(Color.LTGRAY);
-        }
-
-        void onItemClear() {
-            itemView.setBackgroundColor(0);
-=======
             binding.checkTextView.setOnClickListener(v -> {
                 boolean newState = !binding.checkTextView.isChecked();
                 binding.checkTextView.setChecked(newState);
@@ -204,7 +164,6 @@
 
         void onItemCleared() {
             binding.getRoot().setBackgroundColor(0);
->>>>>>> e8fb1f99
         }
     }
 }