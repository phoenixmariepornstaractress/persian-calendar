--- conflicted
+++ resolved
@@ -20,7 +20,6 @@
 import com.byagowi.persiancalendar.util.UIUtils;
 import com.byagowi.persiancalendar.util.Utils;
 
-import androidx.appcompat.app.AlertDialog;
 import androidx.core.app.ActivityCompat;
 import androidx.fragment.app.DialogFragment;
 import androidx.fragment.app.FragmentActivity;
@@ -103,18 +102,10 @@
             try {
                 if (ActivityCompat.checkSelfPermission(activity, Manifest.permission.ACCESS_FINE_LOCATION) != PackageManager.PERMISSION_GRANTED &&
                         ActivityCompat.checkSelfPermission(activity, Manifest.permission.ACCESS_COARSE_LOCATION) != PackageManager.PERMISSION_GRANTED) {
-<<<<<<< HEAD
-                    new AlertDialog.Builder(activity)
-                            .setTitle(R.string.location_access)
-                            .setMessage(R.string.phone_location_required)
-                            .setPositiveButton(R.string.resume, (dialog, id) -> UIUtils.askForLocationPermission(activity))
-                            .setNegativeButton(R.string.cancel, (dialog, id) -> dialog.cancel()).show();
+                    UIUtils.askForLocationPermission(activity);
                     return;
-=======
-                        UIUtils.askForLocationPermission(activity);
                 } else {
                     fragment = new GPSLocationDialog();
->>>>>>> 8009d3b4
                 }
             } catch (Exception e) {
                 // Do whatever we were doing till now
