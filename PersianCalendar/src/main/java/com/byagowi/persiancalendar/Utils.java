package com.byagowi.persiancalendar;

import android.app.Activity;
import android.app.AlarmManager;
import android.app.PendingIntent;
import android.content.ClipData;
import android.content.ClipboardManager;
import android.content.Context;
import android.content.Intent;
import android.content.SharedPreferences;
import android.content.pm.PackageManager.NameNotFoundException;
import android.content.res.Configuration;
import android.content.res.Resources;
import android.graphics.Typeface;
import android.net.Uri;
import android.os.Build;
import android.preference.PreferenceManager;
import android.support.v7.app.ActionBar;
import android.support.v7.app.AppCompatActivity;
import android.support.v7.preference.PreferenceViewHolder;
import android.text.SpannableString;
import android.text.TextUtils;
import android.text.style.RelativeSizeSpan;
import android.util.Log;
import android.view.View;
import android.widget.TextView;
import android.widget.Toast;

import com.azizhuss.arabicreshaper.ArabicShaping;
import com.byagowi.common.Range;
import com.byagowi.persiancalendar.entity.City;
<<<<<<< HEAD
import com.byagowi.persiancalendar.entity.Day;
=======
import com.byagowi.persiancalendar.entity.Event;
>>>>>>> d4519d93
import com.byagowi.persiancalendar.enums.Season;
import com.byagowi.persiancalendar.locale.LocaleUtils;
import com.byagowi.persiancalendar.service.AlarmReceiver;
import com.byagowi.persiancalendar.service.AthanResetReceiver;
import com.github.praytimes.CalculationMethod;
import com.github.praytimes.Clock;
import com.github.praytimes.Coordinate;
import com.github.praytimes.PrayTime;
import com.github.praytimes.PrayTimesCalculator;
import com.github.twaddington.TypefaceSpan;

import org.json.JSONArray;
import org.json.JSONException;
import org.json.JSONObject;

import java.io.InputStream;
import java.util.ArrayList;
import java.util.Arrays;
import java.util.Calendar;
import java.util.Comparator;
import java.util.Date;
import java.util.Iterator;
import java.util.List;
import java.util.Locale;
import java.util.Map;
import java.util.Scanner;
import java.util.TimeZone;
import java.util.concurrent.TimeUnit;

import calendar.AbstractDate;
import calendar.CivilDate;
import calendar.DateConverter;
import calendar.IslamicDate;
import calendar.LocaleData;
import calendar.PersianDate;

/**
 * Common utilities that needed for this calendar
 *
 * @author ebraminio
 */

public class Utils {
    private final String TAG = "Utils";
    private static Utils myInstance;
    private LocaleUtils localeUtils;
    private Context context;
    private Typeface typeface;
    private SharedPreferences prefs;

    private List<Event> holidays;
    private List<Event> events;
    private PrayTimesCalculator prayTimesCalculator;
    private Map<PrayTime, Clock> prayTimes;

    public String cachedCityKey = "";
    public City cachedCity;
    private boolean athanRepeaterSet = false;

    private Utils(Context context) {
        this.context = context;
        prefs = PreferenceManager.getDefaultSharedPreferences(context);
    }

    public static Utils getInstance(Context context) {
        if (myInstance == null) {
            myInstance = new Utils(context);
        }
        return myInstance;
    }

<<<<<<< HEAD
    public String textShaper(String text) {
        return (Build.VERSION.SDK_INT <= Build.VERSION_CODES.JELLY_BEAN) ? ArabicShaping.shape(text) : text;
=======
    /**
     * Text shaping is a essential thing on supporting Arabic script text on older Android versions.
     * It converts normal Arabic character to their presentation forms according to their position
     * on the text.
     * 
     * @param text Arabic string
     * @return Shaped text
     */
    public static String shape(String text) {
        return (Build.VERSION.SDK_INT <= Build.VERSION_CODES.JELLY_BEAN)
                ? ArabicShaping.shape(text)
                : text;
>>>>>>> d4519d93
    }

    public String getString(String key) {
        return localeUtils == null
                ? ""
                : shape(localeUtils.getString(key));
    }

    public String programVersion() {
        try {
            return context.getPackageManager().getPackageInfo(context.getPackageName(), 0).versionName;
        } catch (NameNotFoundException e) {
            Log.e(context.getPackageName(),
                    "Name not found on PersianCalendarUtils.programVersion");
        }
        return "";
    }

    private void initTypeface() {
        if (typeface == null) {
            typeface = Typeface.createFromAsset(context.getAssets(),
                    Constants.FONT_PATH);
        }
    }

    public void prepareTextView(TextView textView) {
        initTypeface();
        textView.setTypeface(typeface);
        // textView.setLineSpacing(0f, 0.8f);
    }

<<<<<<< HEAD
    public void prepareShapeTextView(TextView textView) {
        prepareTextView(textView);
        textView.setText(textShaper(textView.getText().toString()));
=======
    public void prepareShapeTextView(Context context, TextView textView) {
        prepareTextView(context, textView);
        textView.setText(shape(textView.getText().toString()));
>>>>>>> d4519d93
    }

    public void prepareShapePreference(PreferenceViewHolder holder) {
        // See android.support.v7.preference.Preference#onBindViewHolder
        TextView titleView = (TextView) holder.findViewById(android.R.id.title);
        if (titleView != null) {
<<<<<<< HEAD
            prepareShapeTextView((TextView) holder.findViewById(android.R.id.title));
        }
        TextView summaryView = (TextView) holder.findViewById(android.R.id.title);
        if (titleView != null) {
            prepareShapeTextView((TextView) holder.findViewById(android.R.id.summary));
=======
            prepareShapeTextView(context, titleView);
        }
        TextView summaryView = (TextView) holder.findViewById(android.R.id.summary);
        if (summaryView != null) {
            prepareShapeTextView(context, summaryView);
>>>>>>> d4519d93
        }
    }

    public void setActivityTitleAndSubtitle(Activity activity, String title, String subtitle) {
        initTypeface();

        //noinspection ConstantConditions
        ActionBar supportActionBar = ((AppCompatActivity) activity).getSupportActionBar();

        SpannableString titleSpan = new SpannableString(shape(title));
        titleSpan.setSpan(new TypefaceSpan(typeface), 0, titleSpan.length(), 0);
        titleSpan.setSpan(new RelativeSizeSpan(0.8f), 0, titleSpan.length(), 0);
        supportActionBar.setTitle(titleSpan);

        SpannableString subtitleSpan = new SpannableString(shape(subtitle));
        subtitleSpan.setSpan(new TypefaceSpan(typeface), 0, subtitleSpan.length(), 0);
        subtitleSpan.setSpan(new RelativeSizeSpan(0.8f), 0, subtitleSpan.length(), 0);
        supportActionBar.setSubtitle(subtitleSpan);
    }

<<<<<<< HEAD
    public CalculationMethod getCalculationMethod() {
        return CalculationMethod.valueOf(prefs.getString("PrayTimeMethod",
                "Jafari")); // Seems Iran is using Jafari method
    }

    public int getIslamicOffset() {
        return Integer.parseInt(prefs.getString("islamicOffset", "0"));
    }

    public Coordinate getCoordinate() {
=======
    public CalculationMethod getCalculationMethod(Context context) {
        SharedPreferences prefs = PreferenceManager.getDefaultSharedPreferences(context);

        // It seems Iran is using Jafari method
        return CalculationMethod.valueOf(prefs.getString("PrayTimeMethod", "Jafari"));
    }

    public static int getIslamicOffset(Context context) {
        SharedPreferences prefs = PreferenceManager.getDefaultSharedPreferences(context);

        return Integer.parseInt(prefs.getString("islamicOffset", "0"));
    }

    public Coordinate getCoordinate(Context context) {
        SharedPreferences prefs = PreferenceManager.getDefaultSharedPreferences(context);

>>>>>>> d4519d93
        String location = prefs.getString("Location", "CUSTOM");
        if (!location.equals("CUSTOM")) {
            City city = getCityByKey(location);
            return new Coordinate(city.latitude, city.longitude);
        }

        try {
            Coordinate coord = new Coordinate(
                    Double.parseDouble(prefs.getString("Latitude", "0")),
                    Double.parseDouble(prefs.getString("Longitude", "0")),
                    Double.parseDouble(prefs.getString("Altitude", "0")));

            // If latitude or longitude is zero probably preference is not set yet
            if (coord.getLatitude() == 0 && coord.getLongitude() == 0) {
                return null;
            }

            return coord;
        } catch (NumberFormatException e) {
            return null;
        }
    }

    public char[] preferredDigits() {
        return prefs.getBoolean("PersianDigits", true) ? Constants.PERSIAN_DIGITS : Constants.ARABIC_DIGITS;
    }

<<<<<<< HEAD
    public boolean isPersianDigitSelected(){
        return prefs.getBoolean("PersianDigits", true);
    }

    public boolean clockIn24() {
=======
    public static boolean isPersianDigitSelected(Context context) {
        SharedPreferences prefs = PreferenceManager.getDefaultSharedPreferences(context);
        return prefs.getBoolean("PersianDigits", true);
    }

    public boolean clockIn24(Context context) {
        SharedPreferences prefs = PreferenceManager.getDefaultSharedPreferences(context);
>>>>>>> d4519d93
        return prefs.getBoolean("WidgetIn24", true);
    }

    public PersianDate getToday() {
        CivilDate civilDate = new CivilDate();
        return DateConverter.civilToPersian(civilDate);
    }

<<<<<<< HEAD
    public List<Day> getDays(int offset) {
        List<Day> days = new ArrayList<>();
        PersianDate persianDate = getToday();
        int month = persianDate.getMonth() - offset;
        month -= 1;
        int year = persianDate.getYear();

        year = year + (month / 12);
        month = month % 12;
        if (month < 0) {
            year -= 1;
            month += 12;
        }
        month += 1;
        persianDate.setMonth(month);
        persianDate.setYear(year);
        persianDate.setDayOfMonth(1);

        char[] digits = preferredDigits();

        int dayOfWeek = DateConverter.persianToCivil(persianDate)
                .getDayOfWeek() % 7;

        try {
            PersianDate today = getToday();
            for (int i = 1; i <= 31; i++) {
                persianDate.setDayOfMonth(i);

                Day day = new Day();
                day.setNum(formatNumber(i, digits));
                day.setDayOfWeek(dayOfWeek);

                String holidayTitle = getHolidayTitle(persianDate);
                if (holidayTitle != null || dayOfWeek == 6) {
                    day.setHoliday(true);
                }

                String eventTitle = getEventTitle(persianDate);
                if (!TextUtils.isEmpty(eventTitle) || holidayTitle != null ) {
                    day.setEvent(true);
                }

                day.setPersianDate(persianDate.clone());

                if (persianDate.equals(today)) {
                    day.setToday(true);
                }

                days.add(day);
                dayOfWeek++;
                if (dayOfWeek == 7) {
                    dayOfWeek = 0;
                }
            }
        } catch (DayOutOfRangeException e) {
            // okay, it was expected
        }

        return days;
    }

=======
>>>>>>> d4519d93
    public Calendar makeCalendarFromDate(Date date, boolean iranTime) {
        Calendar calendar = Calendar.getInstance();
        if (iranTime) {
            calendar.setTimeZone(TimeZone.getTimeZone("Asia/Tehran"));
        }
        calendar.setTime(date);
        return calendar;
    }

    public String clockToString(Clock clock, char[] digits) {
        return clockToString(clock.getHour(), clock.getMinute(), digits);
    }

    public String clockToString(int hour, int minute, char[] digits) {
        return formatNumber(
                String.format(Locale.ENGLISH, "%d:%02d", hour, minute), digits);
    }

    public String getNextOghatTime(Clock clock, boolean changeDate) {
        Coordinate coordinate = getCoordinate();

        if (coordinate != null) {
            char[] digits = preferredDigits();
            boolean clockIn24 = clockIn24();

            if (prayTimesCalculator == null) {
                prayTimesCalculator = new PrayTimesCalculator(getCalculationMethod());
                changeDate = true;
            }

            if (changeDate) {
                CivilDate civilDate = DateConverter.persianToCivil(getToday());
                Calendar calendar = Calendar.getInstance();
                calendar.set(civilDate.getYear(), civilDate.getMonth() - 1, civilDate.getDayOfMonth());
                Date date = calendar.getTime();
                prayTimes = prayTimesCalculator.calculate(date, coordinate);
            }

            if (prayTimes.get(PrayTime.IMSAK).getInt() > clock.getInt()) {
                return context.getString(R.string.azan1) + ": " + getPersianFormattedClock(prayTimes.get(PrayTime.IMSAK), digits, clockIn24);

            } else if (prayTimes.get(PrayTime.SUNRISE).getInt() > clock.getInt()) {
                return context.getString(R.string.aftab1) + ": " + getPersianFormattedClock(prayTimes.get(PrayTime.SUNRISE), digits, clockIn24);

            } else if (prayTimes.get(PrayTime.DHUHR).getInt() > clock.getInt()) {
                return context.getString(R.string.azan2) + ": " + getPersianFormattedClock(prayTimes.get(PrayTime.DHUHR), digits, clockIn24);

            } else if (prayTimes.get(PrayTime.ASR).getInt() > clock.getInt()) {
                return context.getString(R.string.azan3) + ": " + getPersianFormattedClock(prayTimes.get(PrayTime.ASR), digits, clockIn24);

            } else if (prayTimes.get(PrayTime.SUNSET).getInt() > clock.getInt()) {
                return context.getString(R.string.aftab2) + ": " + getPersianFormattedClock(prayTimes.get(PrayTime.SUNSET), digits, clockIn24);

            } else if (prayTimes.get(PrayTime.MAGHRIB).getInt() > clock.getInt()) {
                return context.getString(R.string.azan4) + ": " + getPersianFormattedClock(prayTimes.get(PrayTime.MAGHRIB), digits, clockIn24);

            } else if (prayTimes.get(PrayTime.ISHA).getInt() > clock.getInt()) {
                return context.getString(R.string.azan5) + ": " + getPersianFormattedClock(prayTimes.get(PrayTime.ISHA), digits, clockIn24);

            } else if (prayTimes.get(PrayTime.MIDNIGHT).getInt() > clock.getInt()) {
                return context.getString(R.string.aftab3) + ": " + getPersianFormattedClock(prayTimes.get(PrayTime.MIDNIGHT), digits, clockIn24);

            } else {
                return context.getString(R.string.azan1) + ": " + getPersianFormattedClock(prayTimes.get(PrayTime.IMSAK), digits, clockIn24); //this is today & not tomorrow
            }

        } else return null;
    }

    public String getPersianFormattedClock(Clock clock, char[] digits, boolean in24) {
        String timeText = null;

        int hour = clock.getHour();
        if (!in24) {
            if (hour >= 12) {
                timeText = Constants.PM_IN_PERSIAN;
                hour -= 12;
            } else {
                timeText = Constants.AM_IN_PERSIAN;
            }
        }

        String result = clockToString(hour, clock.getMinute(), digits);
        if (!in24) {
            result = result + " " + timeText;
        }
        return result;
    }

    public String getPersianFormattedClock(Calendar calendar, char[] digits, boolean in24) {
        String timeText = null;

        int hour = calendar.get(Calendar.HOUR_OF_DAY);
        if (!in24) {
            if (calendar.get(Calendar.HOUR_OF_DAY) >= 12) {
                timeText = Constants.PM_IN_PERSIAN;
                hour -= 12;
            } else {
                timeText = Constants.AM_IN_PERSIAN;
            }
        }

        String result = clockToString(hour, calendar.get(Calendar.MINUTE),
                digits);
        if (!in24) {
            result = result + " " + timeText;
        }
        return result;
    }

    public String formatNumber(int number, char[] digits) {
        return formatNumber(Integer.toString(number), digits);
    }

    public String formatNumber(String number, char[] digits) {
        if (digits == Constants.ARABIC_DIGITS)
            return number;

        StringBuilder sb = new StringBuilder();
        for (char i : number.toCharArray()) {
            if (Character.isDigit(i)) {
                sb.append(digits[Integer.parseInt(i + "")]);
            } else {
                sb.append(i);
            }
        }
        return sb.toString();
    }

    public String dateToString(AbstractDate date, char[] digits) {
        return formatNumber(date.getDayOfMonth(), digits) + ' '
                + getMonthName(date) + ' '
                + formatNumber(date.getYear(), digits);
    }

    public String dayTitleSummary(PersianDate persianDate, char[] digits) {
        return getWeekDayName(persianDate) + Constants.PERSIAN_COMMA + " "
                + dateToString(persianDate, digits);
    }

    public String getMonthYearTitle(PersianDate persianDate, char[] digits) {
        return shape(getMonthName(persianDate) + ' '
                + formatNumber(persianDate.getYear(), digits));
    }

    public String getMonthName(AbstractDate date) {
        String monthName = "";
        // zero based
        int month = date.getMonth() - 1;

        if (date.getClass().equals(PersianDate.class)) {
            LocaleData.PersianMonthNames monthNameCode = LocaleData.PersianMonthNames.values()[month];
            monthName = getString(String.valueOf(monthNameCode));
        } else if (date.getClass().equals(CivilDate.class)) {
            LocaleData.CivilMonthNames monthNameCode = LocaleData.CivilMonthNames.values()[month];
            monthName = getString(String.valueOf(monthNameCode));
        } else if (date.getClass().equals(IslamicDate.class)) {
            LocaleData.IslamicMonthNames monthNameCode = LocaleData.IslamicMonthNames.values()[month];
            monthName = getString(String.valueOf(monthNameCode));
        }

        return monthName;
    }

    public List<String> getMonthNameList(AbstractDate date) {
        AbstractDate dateClone = date.clone();
        List<String> monthNameList = new ArrayList<>();
        for (int month : new Range(1, 12)) {
            dateClone.setMonth(month);
            monthNameList.add(shape(getMonthName(dateClone)));
        }
        return monthNameList;
    }

    public String getWeekDayName(AbstractDate date) {
        CivilDate civilDate;
        if (date.getClass().equals(PersianDate.class)) {
            civilDate = DateConverter.persianToCivil((PersianDate) date);
        } else if (date.getClass().equals(IslamicDate.class)) {
            civilDate = DateConverter.islamicToCivil((IslamicDate) date);
        } else {
            civilDate = (CivilDate) date;
        }

        // zero based
        int dayOfWeek = civilDate.getDayOfWeek() - 1;
        LocaleData.WeekDayNames weekDayNameCode = LocaleData.WeekDayNames.values()[dayOfWeek];

        return getString(weekDayNameCode.toString());
    }

<<<<<<< HEAD
    public void quickToast(String message) {
        Toast.makeText(context, textShaper(message), Toast.LENGTH_SHORT).show();
=======
    public void quickToast(String message, Context context) {
        Toast.makeText(context, shape(message), Toast.LENGTH_SHORT).show();
>>>>>>> d4519d93
    }

    public int getDayIconResource(int day) {
        try {
            return Constants.DAYS_ICONS[day];
        } catch (IndexOutOfBoundsException e) {
            Log.e("com.byagowi.calendar", "No such field is available");
            return 0;
        }
    }

    private String convertStreamToString(InputStream is) {
        // http://stackoverflow.com/a/5445161
        Scanner s = new Scanner(is).useDelimiter("\\A");
        return s.hasNext() ? s.next() : "";
    }

    private String persianStringToArabic(String text) {
        return text
                .replaceAll("ی", "ي")
                .replaceAll("ک", "ك")
                .replaceAll("گ", "كی")
                .replaceAll("ژ", "زی")
                .replaceAll("چ", "جی")
                .replaceAll("پ", "بی");
    }

    public List<City> getAllCities(boolean needsSort) {
        ArrayList<City> result = new ArrayList<>();
        try {
            JSONObject countries = new JSONObject(convertStreamToString(
                    context.getResources().openRawResource(R.raw.cities)));

            Iterator<String> countryIterator = countries.keys();
            while (countryIterator.hasNext()) {
                String countryCode = countryIterator.next();
                JSONObject country = countries.getJSONObject(countryCode);

                String countryEn = country.getString("en");
                String countryFa = country.getString("fa");

                JSONObject cities = country.getJSONObject("cities");

                Iterator<String> citiesIterator = cities.keys();
                while (citiesIterator.hasNext()) {
                    String key = citiesIterator.next();
                    JSONObject city = cities.getJSONObject(key);

                    String en = city.getString("en");
                    String fa = city.getString("fa");

                    double lat = city.getDouble("latitude");
                    double lon = city.getDouble("longitude");

                    result.add(new City(key, en, fa, countryCode, countryEn, countryFa, lat, lon));
                }
            }
        } catch (JSONException e) {
            Log.e(TAG, e.getMessage());
        }

        final String locale = prefs.getString("AppLanguage", "fa");

        if (!needsSort) {
            return result;
        }

        City[] cities = result.toArray(new City[result.size()]);

        // Sort first by country code then city
        Arrays.sort(cities, new Comparator<City>() {
            @Override
            public int compare(City l, City r) {
                if (l.key.equals("CUSTOM")) {
                    return -1;
                }
                if (r.key.equals("CUSTOM")) {
                    return 1;
                }
                int compare = r.countryCode.compareTo(l.countryCode);
                return compare != 0
                        ? compare
                        : (locale.equals("en")
                        ? l.en.compareTo(r.en)
                        : persianStringToArabic(l.fa).compareTo(persianStringToArabic(r.fa)));
            }
        });

        return Arrays.asList(cities);
    }

    public City getCityByKey(String key) {
        if (TextUtils.isEmpty(key) || key.equals("CUSTOM")) {
            return null;
        }

        if (key.equals(cachedCityKey)) {
            return cachedCity;
        }

        // cache last query even if no city avialable under the key, useful in case invalid
        // value is somehow inserted on the preference
        cachedCityKey = key;

        for (City city : getAllCities(false))
            if (city.key.equals(key)) {
                cachedCity = city;
                return city;
            }

        return null;
    }

    private ArrayList<Event> readEventsFromJSON(InputStream is) {
        ArrayList<Event> result = new ArrayList<>();
        try {
            JSONArray days = new JSONObject(convertStreamToString(is)).getJSONArray("events");

            int length = days.length();
            for (int i = 0; i < length; ++i) {
                JSONObject event = days.getJSONObject(i);

                int year = event.getInt("year");
                int month = event.getInt("month");
                int day = event.getInt("day");
                String title = event.getString("title");

                result.add(new Event(new PersianDate(year, month, day), title));
            }

        } catch (JSONException e) {
            Log.e(TAG, e.getMessage());
        }
        return result;
    }

    private void loadHolidays(InputStream is) {
        holidays = readEventsFromJSON(is);
    }

    private void loadEvents(InputStream is) {
        events = readEventsFromJSON(is);
    }

    public String getHolidayTitle(PersianDate day) {
        if (holidays == null) {
            loadHolidays(context.getResources().openRawResource(R.raw.holidays));
        }

        for (Event holiday : holidays) {
            if (holiday.getDate().equals(day)) {
                return holiday.getTitle();
            }
        }
        return null;
    }

    public String getEventTitle(PersianDate day) {
        if (events == null) {
            loadEvents(context.getResources().openRawResource(R.raw.events));
        }

        String eventsTitle = "";
        boolean first = true;
        for (Event event : events) {
            if (event.getDate().equals(day)) {

                if (first) {
                    first = false;
                } else {
                    eventsTitle = eventsTitle + "\n";
                }

                // trim XML whitespaces and newlines
                eventsTitle = eventsTitle + event.getTitle().replaceAll("\n", "").trim();

            }
        }
        return eventsTitle;
    }

    public void setAthanRepeater() {
        Log.d(TAG, "athan repeater set: " + athanRepeaterSet);
        // load them so the prefs are read for today's alarms
        loadAlarms();

        if (!athanRepeaterSet) {

            AlarmManager alarmManager = (AlarmManager) context.getSystemService(Context.ALARM_SERVICE);
            Calendar repeatTime = Calendar.getInstance();
            repeatTime.set(Calendar.HOUR_OF_DAY, 0);
            repeatTime.set(Calendar.MINUTE, 0);
            Intent intent = new Intent(context, AthanResetReceiver.class);
            PendingIntent repeatIntent = PendingIntent.getBroadcast(context, 0, intent, PendingIntent.FLAG_UPDATE_CURRENT);
            alarmManager.setInexactRepeating(AlarmManager.RTC, repeatTime.getTimeInMillis(), (24 * 60 * 60 * 1000), repeatIntent);

            athanRepeaterSet = true;
        }
    }

    public void loadAlarms() {
        Log.d(TAG, "reading and loading all alarms from prefs");
        String prefString = prefs.getString("AthanAlarm", "");
        CalculationMethod calculationMethod = getCalculationMethod();
        Coordinate coordinate = getCoordinate();
        if (calculationMethod != null && coordinate != null && !TextUtils.isEmpty(prefString)) {
            PrayTimesCalculator calculator = new PrayTimesCalculator(calculationMethod);
            Map<PrayTime, Clock> prayTimes = calculator.calculate(new Date(), coordinate);

            String[] alarmTimesNames = TextUtils.split(prefString, ",");
            for (String prayerName : alarmTimesNames) {
                Clock alarmTime = prayTimes.get(PrayTime.valueOf(prayerName));

                if (alarmTime != null) {
                    setAlarm(PrayTime.valueOf(prayerName), alarmTime);
                }
            }
        }
    }

    public void setAlarm(PrayTime prayTime, Clock clock) {
        Calendar triggerTime = Calendar.getInstance();
        triggerTime.set(Calendar.HOUR_OF_DAY, clock.getHour());
        triggerTime.set(Calendar.MINUTE, clock.getMinute());
        setAlarm(prayTime, triggerTime.getTimeInMillis());
    }

    public void setAlarm(PrayTime prayTime, long timeInMillis) {
        String valAthanGap = prefs.getString("AthanGap", "0");
        long athanGap = TextUtils.isEmpty(valAthanGap) ? 0 : Long.parseLong(valAthanGap);

        Calendar triggerTime = Calendar.getInstance();
        triggerTime.setTimeInMillis(timeInMillis - TimeUnit.SECONDS.toMillis(athanGap));
        AlarmManager alarmManager = (AlarmManager) context.getSystemService(Context.ALARM_SERVICE);

        // don't set an alarm in the past
        if (!triggerTime.before(Calendar.getInstance())) {
            Log.d(TAG, "setting alarm for: " + triggerTime.getTime());

            Intent intent = new Intent(context, AlarmReceiver.class);
            intent.putExtra(AlarmReceiver.KEY_EXTRA_PRAYER_KEY, prayTime.name());
            PendingIntent pendingIntent = PendingIntent.getBroadcast(context, 0, intent, 0);

            if (Build.VERSION.SDK_INT >= Build.VERSION_CODES.KITKAT) {
                alarmManager.setExact(AlarmManager.RTC_WAKEUP, triggerTime.getTimeInMillis(), pendingIntent);
            } else {
                alarmManager.set(AlarmManager.RTC_WAKEUP, triggerTime.getTimeInMillis(), pendingIntent);
            }
        }
    }

    public Uri getAthanUri() {
        String defaultSoundUri = "android.resource://" + context.getPackageName() + "/" + R.raw.abdulbasit;
        return Uri.parse(defaultSoundUri);
    }

    public void changeAppLanguage(String localeCode) {
        Locale locale = TextUtils.isEmpty(localeCode) ? Locale.getDefault() : new Locale(localeCode);
        Locale.setDefault(locale);
        Configuration config = new Configuration();
        config.locale = locale;
        Resources resources = context.getResources();
        resources.updateConfiguration(config, resources.getDisplayMetrics());
    }

    private void changeCalendarLanguage(String localeCode) {
        if (localeUtils == null) {
            localeUtils = LocaleUtils.getInstance(context, localeCode);
        }

        localeUtils.changeLocale(localeCode);
    }

    public String loadLanguageFromSettings() {
        // set app language
        String locale = prefs.getString("AppLanguage", "fa");
        changeAppLanguage(locale.replaceAll("-(IR|AF)", ""));
        changeCalendarLanguage(locale);
        return locale;
    }

    public void copyToClipboard(View view) {
        if (Build.VERSION.SDK_INT < Build.VERSION_CODES.HONEYCOMB) {
            return;
        }
        ClipboardManager clipboardManager =
                (ClipboardManager) context.getSystemService(Context.CLIPBOARD_SERVICE);

        CharSequence date = ((TextView) view).getText();

        ClipData clip = ClipData.newPlainText("converted date", date);
        clipboardManager.setPrimaryClip(clip);

        Toast.makeText(context, context.getString(R.string.date_copied_clipboard) + "\n" + date, Toast.LENGTH_SHORT).show();
    }

    public Season getSeason() {
        int month = getToday().getMonth();

        if (month < 4) {
            return Season.spring;

        } else if (month < 7) {
            return Season.summer;

        } else if (month < 10) {
            return Season.fall;

        } else {
            return Season.winter;
        }
    }
}<|MERGE_RESOLUTION|>--- conflicted
+++ resolved
@@ -29,11 +29,7 @@
 import com.azizhuss.arabicreshaper.ArabicShaping;
 import com.byagowi.common.Range;
 import com.byagowi.persiancalendar.entity.City;
-<<<<<<< HEAD
-import com.byagowi.persiancalendar.entity.Day;
-=======
 import com.byagowi.persiancalendar.entity.Event;
->>>>>>> d4519d93
 import com.byagowi.persiancalendar.enums.Season;
 import com.byagowi.persiancalendar.locale.LocaleUtils;
 import com.byagowi.persiancalendar.service.AlarmReceiver;
@@ -105,10 +101,6 @@
         return myInstance;
     }
 
-<<<<<<< HEAD
-    public String textShaper(String text) {
-        return (Build.VERSION.SDK_INT <= Build.VERSION_CODES.JELLY_BEAN) ? ArabicShaping.shape(text) : text;
-=======
     /**
      * Text shaping is a essential thing on supporting Arabic script text on older Android versions.
      * It converts normal Arabic character to their presentation forms according to their position
@@ -117,11 +109,10 @@
      * @param text Arabic string
      * @return Shaped text
      */
-    public static String shape(String text) {
+    public String shape(String text) {
         return (Build.VERSION.SDK_INT <= Build.VERSION_CODES.JELLY_BEAN)
                 ? ArabicShaping.shape(text)
                 : text;
->>>>>>> d4519d93
     }
 
     public String getString(String key) {
@@ -153,34 +144,20 @@
         // textView.setLineSpacing(0f, 0.8f);
     }
 
-<<<<<<< HEAD
     public void prepareShapeTextView(TextView textView) {
         prepareTextView(textView);
-        textView.setText(textShaper(textView.getText().toString()));
-=======
-    public void prepareShapeTextView(Context context, TextView textView) {
-        prepareTextView(context, textView);
         textView.setText(shape(textView.getText().toString()));
->>>>>>> d4519d93
     }
 
     public void prepareShapePreference(PreferenceViewHolder holder) {
         // See android.support.v7.preference.Preference#onBindViewHolder
         TextView titleView = (TextView) holder.findViewById(android.R.id.title);
         if (titleView != null) {
-<<<<<<< HEAD
-            prepareShapeTextView((TextView) holder.findViewById(android.R.id.title));
-        }
-        TextView summaryView = (TextView) holder.findViewById(android.R.id.title);
-        if (titleView != null) {
-            prepareShapeTextView((TextView) holder.findViewById(android.R.id.summary));
-=======
-            prepareShapeTextView(context, titleView);
+            prepareShapeTextView(titleView);
         }
         TextView summaryView = (TextView) holder.findViewById(android.R.id.summary);
         if (summaryView != null) {
-            prepareShapeTextView(context, summaryView);
->>>>>>> d4519d93
+            prepareShapeTextView(summaryView);
         }
     }
 
@@ -201,10 +178,9 @@
         supportActionBar.setSubtitle(subtitleSpan);
     }
 
-<<<<<<< HEAD
     public CalculationMethod getCalculationMethod() {
-        return CalculationMethod.valueOf(prefs.getString("PrayTimeMethod",
-                "Jafari")); // Seems Iran is using Jafari method
+        // It seems Iran is using Jafari method
+        return CalculationMethod.valueOf(prefs.getString("PrayTimeMethod", "Jafari"));
     }
 
     public int getIslamicOffset() {
@@ -212,24 +188,6 @@
     }
 
     public Coordinate getCoordinate() {
-=======
-    public CalculationMethod getCalculationMethod(Context context) {
-        SharedPreferences prefs = PreferenceManager.getDefaultSharedPreferences(context);
-
-        // It seems Iran is using Jafari method
-        return CalculationMethod.valueOf(prefs.getString("PrayTimeMethod", "Jafari"));
-    }
-
-    public static int getIslamicOffset(Context context) {
-        SharedPreferences prefs = PreferenceManager.getDefaultSharedPreferences(context);
-
-        return Integer.parseInt(prefs.getString("islamicOffset", "0"));
-    }
-
-    public Coordinate getCoordinate(Context context) {
-        SharedPreferences prefs = PreferenceManager.getDefaultSharedPreferences(context);
-
->>>>>>> d4519d93
         String location = prefs.getString("Location", "CUSTOM");
         if (!location.equals("CUSTOM")) {
             City city = getCityByKey(location);
@@ -257,21 +215,11 @@
         return prefs.getBoolean("PersianDigits", true) ? Constants.PERSIAN_DIGITS : Constants.ARABIC_DIGITS;
     }
 
-<<<<<<< HEAD
     public boolean isPersianDigitSelected(){
         return prefs.getBoolean("PersianDigits", true);
     }
 
     public boolean clockIn24() {
-=======
-    public static boolean isPersianDigitSelected(Context context) {
-        SharedPreferences prefs = PreferenceManager.getDefaultSharedPreferences(context);
-        return prefs.getBoolean("PersianDigits", true);
-    }
-
-    public boolean clockIn24(Context context) {
-        SharedPreferences prefs = PreferenceManager.getDefaultSharedPreferences(context);
->>>>>>> d4519d93
         return prefs.getBoolean("WidgetIn24", true);
     }
 
@@ -280,70 +228,6 @@
         return DateConverter.civilToPersian(civilDate);
     }
 
-<<<<<<< HEAD
-    public List<Day> getDays(int offset) {
-        List<Day> days = new ArrayList<>();
-        PersianDate persianDate = getToday();
-        int month = persianDate.getMonth() - offset;
-        month -= 1;
-        int year = persianDate.getYear();
-
-        year = year + (month / 12);
-        month = month % 12;
-        if (month < 0) {
-            year -= 1;
-            month += 12;
-        }
-        month += 1;
-        persianDate.setMonth(month);
-        persianDate.setYear(year);
-        persianDate.setDayOfMonth(1);
-
-        char[] digits = preferredDigits();
-
-        int dayOfWeek = DateConverter.persianToCivil(persianDate)
-                .getDayOfWeek() % 7;
-
-        try {
-            PersianDate today = getToday();
-            for (int i = 1; i <= 31; i++) {
-                persianDate.setDayOfMonth(i);
-
-                Day day = new Day();
-                day.setNum(formatNumber(i, digits));
-                day.setDayOfWeek(dayOfWeek);
-
-                String holidayTitle = getHolidayTitle(persianDate);
-                if (holidayTitle != null || dayOfWeek == 6) {
-                    day.setHoliday(true);
-                }
-
-                String eventTitle = getEventTitle(persianDate);
-                if (!TextUtils.isEmpty(eventTitle) || holidayTitle != null ) {
-                    day.setEvent(true);
-                }
-
-                day.setPersianDate(persianDate.clone());
-
-                if (persianDate.equals(today)) {
-                    day.setToday(true);
-                }
-
-                days.add(day);
-                dayOfWeek++;
-                if (dayOfWeek == 7) {
-                    dayOfWeek = 0;
-                }
-            }
-        } catch (DayOutOfRangeException e) {
-            // okay, it was expected
-        }
-
-        return days;
-    }
-
-=======
->>>>>>> d4519d93
     public Calendar makeCalendarFromDate(Date date, boolean iranTime) {
         Calendar calendar = Calendar.getInstance();
         if (iranTime) {
@@ -535,13 +419,8 @@
         return getString(weekDayNameCode.toString());
     }
 
-<<<<<<< HEAD
     public void quickToast(String message) {
-        Toast.makeText(context, textShaper(message), Toast.LENGTH_SHORT).show();
-=======
-    public void quickToast(String message, Context context) {
         Toast.makeText(context, shape(message), Toast.LENGTH_SHORT).show();
->>>>>>> d4519d93
     }
 
     public int getDayIconResource(int day) {
@@ -835,7 +714,9 @@
         ClipData clip = ClipData.newPlainText("converted date", date);
         clipboardManager.setPrimaryClip(clip);
 
-        Toast.makeText(context, context.getString(R.string.date_copied_clipboard) + "\n" + date, Toast.LENGTH_SHORT).show();
+        Toast.makeText(context,
+                context.getString(R.string.date_copied_clipboard) + "\n"
+                        + date, Toast.LENGTH_SHORT).show();
     }
 
     public Season getSeason() {
