package com.byagowi.persiancalendar.ui

import android.media.*
import android.os.Build
import android.os.Bundle
import android.os.Handler
import android.telephony.PhoneStateListener
import android.telephony.TelephonyManager
import android.util.Log
import android.view.WindowManager
import androidx.appcompat.app.AppCompatActivity
import androidx.core.content.getSystemService
import com.byagowi.persiancalendar.DEFAULT_ATHAN_VOLUME
import com.byagowi.persiancalendar.KEY_EXTRA_PRAYER_KEY
import com.byagowi.persiancalendar.R
import com.byagowi.persiancalendar.databinding.ActivityAthanBinding
import com.byagowi.persiancalendar.utils.*
import java.io.IOException
import java.util.concurrent.TimeUnit

private val TAG = AthanActivity::class.java.name

class AthanActivity : AppCompatActivity() {

    private val ascendingVolumeStep = 6
    private var currentVolumeSteps = 0
    private var audioManager: AudioManager? = null
    private val handler = Handler()
    private var ringtone: Ringtone? = null
    private var mediaPlayer: MediaPlayer? = null
    private var alreadyStopped = false
    private var stopTask = object : Runnable {
        override fun run() {
            if (ringtone == null && mediaPlayer == null) {
                this@AthanActivity.finish()
                return
            }
            try {
                if (ringtone?.isPlaying == false) {
                    this@AthanActivity.finish()
                    return
                }
                if (mediaPlayer?.isPlaying == false) {
                    this@AthanActivity.finish()
                    return
                }
            } catch (e: Exception) {
                e.printStackTrace()
                this@AthanActivity.finish()
                return
            }

            handler.postDelayed(this, TimeUnit.SECONDS.toMillis(5))
        }
    }

    private var ascendVolume = object : Runnable {
        override fun run() {
            currentVolumeSteps++
            audioManager?.setStreamVolume(AudioManager.STREAM_ALARM, currentVolumeSteps, 0)
            handler.postDelayed(this, TimeUnit.SECONDS.toMillis(ascendingVolumeStep.toLong()))
            if (currentVolumeSteps == 10) handler.removeCallbacks(this)
        }
    }

    private var phoneStateListener: PhoneStateListener? = object : PhoneStateListener() {
        override fun onCallStateChanged(state: Int, incomingNumber: String) {
            if (state == TelephonyManager.CALL_STATE_RINGING || state == TelephonyManager.CALL_STATE_OFFHOOK) {
                stop()
            }
        }
    }

    override fun onCreate(savedInstanceState: Bundle?) {
        super.onCreate(savedInstanceState)
        val ascendingVolume = isAscendingAthanVolumeEnabled(this)
        val settingsVol = getAthanVolume(this)
        audioManager = getSystemService()
        audioManager?.let { am ->
            am.setStreamVolume(
                AudioManager.STREAM_ALARM,
                if (settingsVol == DEFAULT_ATHAN_VOLUME) settingsVol
                else am.getStreamVolume(AudioManager.STREAM_ALARM), 0
            )
        }

        val customAthanUri = getCustomAthanUri(this)
        if (customAthanUri != null) {
            try {
                ringtone = RingtoneManager.getRingtone(this, customAthanUri).apply {
                    if (Build.VERSION.SDK_INT >= Build.VERSION_CODES.LOLLIPOP) {
                        audioAttributes = AudioAttributes.Builder()
                            .setContentType(AudioAttributes.CONTENT_TYPE_MUSIC)
                            .setUsage(AudioAttributes.USAGE_ALARM)
                            .setFlags(AudioAttributes.FLAG_AUDIBILITY_ENFORCED)
                            .build()
                    } else {
                        @Suppress("DEPRECATION")
                        streamType = AudioManager.STREAM_ALARM
                    }
                    volumeControlStream = AudioManager.STREAM_ALARM
                    play()
                }
            } catch (e: Exception) {
                e.printStackTrace()
            }
        } else {
            try {
                mediaPlayer = MediaPlayer().apply {
                    try {
                        setDataSource(this@AthanActivity, getDefaultAthanUri(this@AthanActivity))
                        if (Build.VERSION.SDK_INT >= Build.VERSION_CODES.LOLLIPOP) {
                            setAudioAttributes(
                                AudioAttributes.Builder()
                                    .setUsage(AudioAttributes.USAGE_ALARM)
                                    .setContentType(AudioAttributes.CONTENT_TYPE_MUSIC)
                                    .build()
                            )
                        } else {
                            @Suppress("DEPRECATION")
                            setAudioStreamType(AudioManager.STREAM_ALARM)
                        }
                        volumeControlStream = AudioManager.STREAM_ALARM
                        prepare()
                    } catch (e: IOException) {
                        e.printStackTrace()
                    }
                    start()
                }
            } catch (e: Exception) {
                e.printStackTrace()
            }
        }

        applyAppLanguage(this)

        if (Build.VERSION.SDK_INT >= Build.VERSION_CODES.O_MR1) {
            setShowWhenLocked(true)
            setTurnScreenOn(true)
            window.addFlags(WindowManager.LayoutParams.FLAG_KEEP_SCREEN_ON)
        } else {
            @Suppress("DEPRECATION")
            window.addFlags(
                WindowManager.LayoutParams.FLAG_TURN_SCREEN_ON or
                        WindowManager.LayoutParams.FLAG_SHOW_WHEN_LOCKED or
                        WindowManager.LayoutParams.FLAG_KEEP_SCREEN_ON
            )
        }

        val prayerKey = intent.getStringExtra(KEY_EXTRA_PRAYER_KEY)

<<<<<<< HEAD
        DataBindingUtil.setContentView<ActivityAthanBinding>(this, R.layout.activity_athan).apply {
            athanName.setText(getPrayTimeText(prayerKey))
=======
        ActivityAthanBinding.inflate(layoutInflater).apply {
            setContentView(root)
            athanName.setText(Utils.getPrayTimeText(prayerKey))
>>>>>>> e1a82b76

            root.setOnClickListener { stop() }
            root.setBackgroundResource(getPrayTimeImage(prayerKey))

            place.text = String.format(
                "%s %s",
                getString(R.string.in_city_time),
                getCityName(this@AthanActivity, true)
            )
        }

        handler.postDelayed(stopTask, TimeUnit.SECONDS.toMillis(10))

        if (ascendingVolume) handler.post(ascendVolume)

        try {
            getSystemService<TelephonyManager>()?.listen(
                phoneStateListener,
                PhoneStateListener.LISTEN_CALL_STATE
            )
        } catch (e: Exception) {
            Log.e(TAG, "TelephonyManager handling fail", e)
        }
    }

    override fun onWindowFocusChanged(hasFocus: Boolean) {
        super.onWindowFocusChanged(hasFocus)
        if (!hasFocus) {
            stop()
        }
    }

    override fun onBackPressed() = stop()

    private fun stop() {
        if (alreadyStopped) return
        alreadyStopped = true

        try {
            getSystemService<TelephonyManager>()?.listen(
                phoneStateListener,
                PhoneStateListener.LISTEN_NONE
            )
            phoneStateListener = null
        } catch (e: RuntimeException) {
            Log.e(TAG, "TelephonyManager handling fail", e)
        }

        ringtone?.stop()

        try {
            mediaPlayer?.apply {
                if (isPlaying) {
                    stop()
                    release()
                }
            }
        } catch (e: IllegalStateException) {
            e.printStackTrace()
        }

        handler.removeCallbacks(stopTask)
        handler.removeCallbacks(ascendVolume)
        finish()
    }
}<|MERGE_RESOLUTION|>--- conflicted
+++ resolved
@@ -149,14 +149,9 @@
 
         val prayerKey = intent.getStringExtra(KEY_EXTRA_PRAYER_KEY)
 
-<<<<<<< HEAD
-        DataBindingUtil.setContentView<ActivityAthanBinding>(this, R.layout.activity_athan).apply {
-            athanName.setText(getPrayTimeText(prayerKey))
-=======
         ActivityAthanBinding.inflate(layoutInflater).apply {
             setContentView(root)
-            athanName.setText(Utils.getPrayTimeText(prayerKey))
->>>>>>> e1a82b76
+            athanName.setText(getPrayTimeText(prayerKey))
 
             root.setOnClickListener { stop() }
             root.setBackgroundResource(getPrayTimeImage(prayerKey))
