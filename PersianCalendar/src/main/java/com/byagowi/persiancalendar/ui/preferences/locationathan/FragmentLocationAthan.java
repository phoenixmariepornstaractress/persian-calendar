package com.byagowi.persiancalendar.ui.preferences.locationathan;

import android.Manifest;
import android.app.Activity;
import android.content.Context;
import android.content.Intent;
import android.content.SharedPreferences;
import android.content.pm.PackageManager;
import android.media.RingtoneManager;
import android.net.Uri;
import android.os.Bundle;
import android.os.Parcelable;
import android.provider.Settings;
import android.text.TextUtils;

import com.byagowi.persiancalendar.Constants;
import com.byagowi.persiancalendar.R;
import com.byagowi.persiancalendar.di.dependencies.AppDependency;
import com.byagowi.persiancalendar.di.dependencies.MainActivityDependency;
import com.byagowi.persiancalendar.ui.MainActivityModel;
import com.byagowi.persiancalendar.ui.preferences.locationathan.athan.AthanVolumeDialog;
import com.byagowi.persiancalendar.ui.preferences.locationathan.athan.AthanVolumePreference;
import com.byagowi.persiancalendar.ui.preferences.locationathan.athan.PrayerSelectDialog;
import com.byagowi.persiancalendar.ui.preferences.locationathan.athan.PrayerSelectPreference;
import com.byagowi.persiancalendar.ui.preferences.locationathan.location.GPSLocationDialog;
import com.byagowi.persiancalendar.ui.preferences.locationathan.location.LocationPreference;
import com.byagowi.persiancalendar.ui.preferences.locationathan.location.LocationPreferenceDialog;
import com.byagowi.persiancalendar.ui.preferences.locationathan.numeric.NumericDialog;
import com.byagowi.persiancalendar.ui.preferences.locationathan.numeric.NumericPreference;
import com.byagowi.persiancalendar.utils.Utils;

import javax.inject.Inject;

import androidx.core.app.ActivityCompat;
import androidx.fragment.app.DialogFragment;
import androidx.fragment.app.FragmentManager;
import androidx.lifecycle.ViewModelProviders;
import androidx.preference.Preference;
import androidx.preference.PreferenceFragmentCompat;
import dagger.android.support.AndroidSupportInjection;

import static android.app.Activity.RESULT_OK;
import static com.byagowi.persiancalendar.Constants.ATHAN_RINGTONE_REQUEST_CODE;
import static com.byagowi.persiancalendar.Constants.PREF_ATHAN_NAME;
import static com.byagowi.persiancalendar.Constants.PREF_ATHAN_URI;

public class FragmentLocationAthan extends PreferenceFragmentCompat {
    @Inject
    AppDependency appDependency;
    @Inject
    MainActivityDependency mainActivityDependency;
    private Preference categoryAthan;

    @Override
    public void onCreatePreferences(Bundle bundle, String s) {
        AndroidSupportInjection.inject(this);

        addPreferencesFromResource(R.xml.preferences_location_athan);

        categoryAthan = findPreference(Constants.PREF_KEY_ATHAN);
        updateAthanPreferencesState();

        Context context = getContext();
        if (context == null) return;

        updateAthanPreferencesState();
<<<<<<< HEAD
        ViewModelProviders.of(mainActivityDependency.getMainActivity()).get(MainActivityModel.class)
                .preferenceUpdateHandler.observe(this, a -> updateAthanPreferencesState());
=======
        ViewModelProviders.of(mainActivityDependency.getMainActivity()).get(MainActivityModel.class).getPreferenceUpdateHandler().observe(this, a -> updateAthanPreferencesState());
>>>>>>> 6e11457a

        putAthanNameOnSummary(appDependency.getSharedPreferences()
                .getString(PREF_ATHAN_NAME, getDefaultAthanName()));
    }

    private void updateAthanPreferencesState() {
        Context context = getContext();
        if (context == null) return;

        boolean locationEmpty = Utils.getCoordinate(context) == null;
        categoryAthan.setEnabled(!locationEmpty);
        if (locationEmpty) {
            categoryAthan.setSummary(R.string.athan_disabled_summary);
        } else {
            categoryAthan.setSummary("");
        }
    }

    @Override
    public void onDisplayPreferenceDialog(Preference preference) {
        DialogFragment fragment = null;
        if (preference instanceof PrayerSelectPreference) {
            fragment = new PrayerSelectDialog();
        } else if (preference instanceof AthanVolumePreference) {
            fragment = new AthanVolumeDialog();
        } else if (preference instanceof LocationPreference) {
            fragment = new LocationPreferenceDialog();
        } else if (preference instanceof NumericPreference) {
            fragment = new NumericDialog();
        } else {
            super.onDisplayPreferenceDialog(preference);
        }

        if (fragment != null) {
            Bundle bundle = new Bundle(1);
            bundle.putString("key", preference.getKey());
            fragment.setArguments(bundle);
            fragment.setTargetFragment(this, 0);
            FragmentManager fragmentManager = getFragmentManager();
            if (fragmentManager != null) {
                fragment.show(fragmentManager, fragment.getClass().getName());
            }
        }
    }

    @Override
    public boolean onPreferenceTreeClick(Preference preference) {
        Context context = getContext();
        if (context == null) return true;

        switch (preference.getKey()) {
            case "pref_key_ringtone":
                Intent intent = new Intent(RingtoneManager.ACTION_RINGTONE_PICKER)
                        .putExtra(RingtoneManager.EXTRA_RINGTONE_TYPE, RingtoneManager.TYPE_ALL)
                        .putExtra(RingtoneManager.EXTRA_RINGTONE_SHOW_DEFAULT, true)
                        .putExtra(RingtoneManager.EXTRA_RINGTONE_SHOW_SILENT, true)
                        .putExtra(RingtoneManager.EXTRA_RINGTONE_DEFAULT_URI,
                                Settings.System.DEFAULT_NOTIFICATION_URI);
                Uri customAthanUri = Utils.getCustomAthanUri(context);
                if (customAthanUri != null) {
                    intent.putExtra(RingtoneManager.EXTRA_RINGTONE_EXISTING_URI, customAthanUri);
                }
                startActivityForResult(intent, ATHAN_RINGTONE_REQUEST_CODE);
                return true;
            case "pref_key_ringtone_default":
                SharedPreferences.Editor editor = appDependency.getSharedPreferences().edit();
                editor.remove(PREF_ATHAN_URI);
                editor.remove(PREF_ATHAN_NAME);
                editor.apply();
                Utils.createAndShowShortSnackbar(getView(), R.string.returned_to_default);
                putAthanNameOnSummary(getDefaultAthanName());
                return true;
            case "pref_gps_location":
                try {
                    Activity activity = mainActivityDependency.getMainActivity();

                    if (ActivityCompat.checkSelfPermission(activity, Manifest.permission.ACCESS_FINE_LOCATION) != PackageManager.PERMISSION_GRANTED &&
                            ActivityCompat.checkSelfPermission(activity, Manifest.permission.ACCESS_COARSE_LOCATION) != PackageManager.PERMISSION_GRANTED) {
                        Utils.askForLocationPermission(activity);
                    } else {
                        new GPSLocationDialog().show(getChildFragmentManager(),
                                GPSLocationDialog.class.getName());
                    }
                } catch (Exception e) {
                    // Do whatever we were doing till now
                }
            default:
                return super.onPreferenceTreeClick(preference);
        }
    }

    @Override
    public void onActivityResult(int requestCode, int resultCode, Intent data) {
        Context context = getContext();
        if (context == null) return;

        if (requestCode == ATHAN_RINGTONE_REQUEST_CODE) {
            if (resultCode == RESULT_OK) {
                Parcelable uri = data.getParcelableExtra(RingtoneManager.EXTRA_RINGTONE_PICKED_URI);
                if (uri != null) {
                    SharedPreferences.Editor editor = appDependency.getSharedPreferences().edit();

                    String ringtoneTitle = RingtoneManager
                            .getRingtone(context, Uri.parse(uri.toString()))
                            .getTitle(context);
                    if (TextUtils.isEmpty(ringtoneTitle)) {
                        ringtoneTitle = "";
                    }
                    editor.putString(PREF_ATHAN_NAME, ringtoneTitle);
                    editor.putString(PREF_ATHAN_URI, uri.toString());
                    editor.apply();
                    Utils.createAndShowShortSnackbar(getView(), R.string.custom_notification_is_set);
                    putAthanNameOnSummary(ringtoneTitle);
                }
            }
        }
        super.onActivityResult(requestCode, resultCode, data);
    }

    private String getDefaultAthanName() {
        Context context = getContext();
        if (context == null) return "";

        return context.getString(R.string.default_athan_name);
    }

    private void putAthanNameOnSummary(String athanName) {
        findPreference("pref_key_ringtone").setSummary(athanName);
    }
}<|MERGE_RESOLUTION|>--- conflicted
+++ resolved
@@ -64,12 +64,8 @@
         if (context == null) return;
 
         updateAthanPreferencesState();
-<<<<<<< HEAD
         ViewModelProviders.of(mainActivityDependency.getMainActivity()).get(MainActivityModel.class)
-                .preferenceUpdateHandler.observe(this, a -> updateAthanPreferencesState());
-=======
-        ViewModelProviders.of(mainActivityDependency.getMainActivity()).get(MainActivityModel.class).getPreferenceUpdateHandler().observe(this, a -> updateAthanPreferencesState());
->>>>>>> 6e11457a
+                .getPreferenceUpdateHandler().observe(this, a -> updateAthanPreferencesState());
 
         putAthanNameOnSummary(appDependency.getSharedPreferences()
                 .getString(PREF_ATHAN_NAME, getDefaultAthanName()));
