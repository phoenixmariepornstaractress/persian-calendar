package com.byagowi.persiancalendar.ui.about

import android.app.Activity
import android.os.Build
import android.os.Bundle
import android.view.LayoutInflater
import android.view.View
import android.view.ViewGroup
import android.view.WindowManager
import androidx.recyclerview.widget.*
import com.byagowi.persiancalendar.R
import com.byagowi.persiancalendar.databinding.DeviceInfoRowBinding
import com.byagowi.persiancalendar.databinding.FragmentDeviceInfoBinding
import com.byagowi.persiancalendar.di.dependencies.MainActivityDependency
import com.byagowi.persiancalendar.utils.Utils
import com.google.android.material.bottomnavigation.LabelVisibilityMode
import com.google.android.material.bottomsheet.BottomSheetDialog
import dagger.android.support.DaggerFragment
import java.util.*
import javax.inject.Inject

/**
 * @author MEHDI DIMYADI
 * MEHDIMYADI
 */
class DeviceInformationFragment : DaggerFragment() {
<<<<<<< HEAD
    @Inject
    lateinit var mainActivityDependency: MainActivityDependency

    var clickCount: Int = 0

    override fun onCreateView(inflater: LayoutInflater, container: ViewGroup?,
                              savedInstanceState: Bundle?): View? {
        return FragmentDeviceInfoBinding.inflate(inflater, container, false).run {
            mainActivityDependency.mainActivity.setTitleAndSubtitle(
                    getString(R.string.device_info), "")

            recyclerView.apply {
                setHasFixedSize(true)
                layoutManager = LinearLayoutManager(mainActivityDependency.mainActivity)
                addItemDecoration(DividerItemDecoration(
                        mainActivityDependency.mainActivity, LinearLayoutManager.VERTICAL))
                adapter = DeviceInfoAdapter(
                        mainActivityDependency.mainActivity, root)
            }

            bottomNavigation.run {
                menu.run {
                    add(Build.VERSION.RELEASE)
                    getItem(0).setIcon(R.drawable.ic_developer)

                    add("API " + Build.VERSION.SDK_INT)
                    getItem(1).setIcon(R.drawable.ic_settings)

                    add(Build.CPU_ABI)
                    getItem(2).setIcon(R.drawable.ic_motorcycle)

                    add(Build.MODEL)
                    getItem(3).setIcon(R.drawable.ic_device_information)
                }
                labelVisibilityMode = LabelVisibilityMode.LABEL_VISIBILITY_LABELED
                setOnNavigationItemSelectedListener {
                    // Easter egg
                    if (++clickCount >= 4) {
                        BottomSheetDialog(mainActivityDependency.mainActivity).apply {
                            setContentView(IndeterminateProgressBar(mainActivityDependency.mainActivity).apply {
                                layoutParams = ViewGroup.LayoutParams(ViewGroup.LayoutParams.MATCH_PARENT, 700)
                            })

                            show()
                        }
                        clickCount = 0
                    }
                    true
                }
=======
  @Inject
  lateinit var mainActivityDependency: MainActivityDependency

  private var clickCount: Int = 0

  override fun onCreateView(inflater: LayoutInflater, container: ViewGroup?,
                            savedInstanceState: Bundle?): View? {
    return FragmentDeviceInfoBinding.inflate(inflater, container, false).run {
      mainActivityDependency.mainActivity.setTitleAndSubtitle(
        getString(R.string.device_info), "")

      recyclerView.apply {
        setHasFixedSize(true)
        layoutManager = LinearLayoutManager(mainActivityDependency.mainActivity)
        addItemDecoration(DividerItemDecoration(
          mainActivityDependency.mainActivity, LinearLayoutManager.VERTICAL))
        adapter = DeviceInfoAdapter(
          mainActivityDependency.mainActivity, root)
      }

      bottomNavigation.run {
        menu.run {
          add(Build.VERSION.RELEASE)
          getItem(0).setIcon(R.drawable.ic_developer)

          add("API " + Build.VERSION.SDK_INT)
          getItem(1).setIcon(R.drawable.ic_settings)

          add(Build.CPU_ABI)
          getItem(2).setIcon(R.drawable.ic_motorcycle)

          add(Build.MODEL)
          getItem(3).setIcon(R.drawable.ic_device_information)
        }
        labelVisibilityMode = LabelVisibilityMode.LABEL_VISIBILITY_LABELED
        setOnNavigationItemSelectedListener {
          // Easter egg
          if (++clickCount >= 4) {
            BottomSheetDialog(mainActivityDependency.mainActivity).apply {
              setContentView(IndeterminateProgressBar(mainActivityDependency.mainActivity).apply {
                layoutParams = ViewGroup.LayoutParams(ViewGroup.LayoutParams.MATCH_PARENT, 700)
              })

              show()
>>>>>>> 6e11457a
            }

            root
        }
    }
}

class DeviceInfoAdapter constructor(activity: Activity, private val rootView: View)
    : ListAdapter<DeviceInfoAdapter.DeviceInfoItem, DeviceInfoAdapter.ViewHolder>(DeviceInfoDiffCallback()) {
    private val deviceInfoItemsList = ArrayList<DeviceInfoItem>()

    class DeviceInfoItem(val title: String, val content: String, val version: String)

    class DeviceInfoDiffCallback : DiffUtil.ItemCallback<DeviceInfoItem>() {
        override fun areItemsTheSame(oldItem: DeviceInfoItem, newItem: DeviceInfoItem): Boolean = oldItem == newItem

        override fun areContentsTheSame(oldItem: DeviceInfoItem, newItem: DeviceInfoItem): Boolean = oldItem == newItem
    }

    init {
        deviceInfoItemsList.apply {
            add(DeviceInfoItem(
                    "Screen Resolution",
                    getScreenResolution(activity.windowManager),
                    ""
            ))

            add(DeviceInfoItem(
                    "Android Version",
                    Build.VERSION.CODENAME + " " + Build.VERSION.RELEASE,
                    Build.VERSION.SDK_INT.toString()
            ))

            add(DeviceInfoItem(
                    "Manufacturer",
                    Build.MANUFACTURER, ""
            ))

            add(DeviceInfoItem(
                    "Brand",
                    Build.BRAND, ""
            ))

            add(DeviceInfoItem(
                    "Model",
                    Build.MODEL, ""
            ))

            add(DeviceInfoItem(
                    "Product",
                    Build.PRODUCT, ""
            ))

            if (Build.VERSION.SDK_INT >= Build.VERSION_CODES.LOLLIPOP) {
                Build.SUPPORTED_ABIS.forEachIndexed { index, s ->
                    deviceInfoItemsList.add(DeviceInfoItem(
                            "Instruction CPU ${index + 1}",
                            s, ""
                    ))
                }
            } else {
                add(DeviceInfoItem(
                        "Instruction CPU 1",
                        Build.CPU_ABI, ""
                ))

                add(DeviceInfoItem(
                        "Instruction CPU 2",
                        Build.CPU_ABI2, ""
                ))
            }

            add(DeviceInfoItem(
                    "Instruction Architecture",
                    Build.DEVICE, ""
            ))

            add(DeviceInfoItem(
                    "Android Id",
                    Build.ID, ""
            ))

            add(DeviceInfoItem(
                    "Board",
                    Build.BOARD, ""
            ))

            add(DeviceInfoItem(
                    "Radio Firmware Version",
                    Build.getRadioVersion(), ""
            ))

            add(DeviceInfoItem(
                    "Build User",
                    Build.USER, ""
            ))

            add(DeviceInfoItem(
                    "Host",
                    Build.HOST, ""
            ))

            add(DeviceInfoItem(
                    "Display",
                    Build.DISPLAY, ""
            ))

            add(DeviceInfoItem(
                    "Device Fingerprints",
                    Build.FINGERPRINT, ""
            ))
        }

        // If one wants to add kernel related cpu information
        //   try {
        //       for (File fileEntry : new File("/sys/devices/system/cpu/cpu0/cpufreq/").listFiles()) {
        //           if (fileEntry.isDirectory()) continue;
        //           try {
        //               deviceInfoItemsList.add(new DeviceInfoItem(
        //                       fileEntry.getAbsolutePath(),
        //                       Utils.readStream(new FileInputStream(fileEntry)),
        //                       null
        //               ));
        //           } catch (Exception e) {
        //               e.printStackTrace();
        //           }
        //       }
        //   } catch (Exception e) {
        //       e.printStackTrace();
        //   }
    }

    private fun getScreenResolution(wm: WindowManager): String {
        return String.format(Locale.ENGLISH, "%d*%d pixels",
                wm.defaultDisplay.width, wm.defaultDisplay.height)
    }

    override fun onCreateViewHolder(parent: ViewGroup, viewType: Int): ViewHolder {
        val binding = DeviceInfoRowBinding.inflate(
                LayoutInflater.from(parent.context), parent, false)

        return ViewHolder(binding)
    }

    override fun onBindViewHolder(holder: ViewHolder, position: Int) {
        holder.bind(position)
    }

    override fun getItemCount(): Int = deviceInfoItemsList.size

    inner class ViewHolder(private val mBinding: DeviceInfoRowBinding) : RecyclerView.ViewHolder(mBinding.root), View.OnClickListener {
        private var mPosition = 0

        init {
            mBinding.root.setOnClickListener(this)
        }

        fun bind(position: Int) {
            mPosition = position
            with(deviceInfoItemsList[position]) {
                mBinding.title.text = title
                mBinding.content.text = content
                mBinding.version.text = version
            }
        }

        override fun onClick(v: View) {
            val info = deviceInfoItemsList[mPosition]
            Utils.copyToClipboard(rootView, info.title, info.content)
        }
    }
}<|MERGE_RESOLUTION|>--- conflicted
+++ resolved
@@ -24,57 +24,6 @@
  * MEHDIMYADI
  */
 class DeviceInformationFragment : DaggerFragment() {
-<<<<<<< HEAD
-    @Inject
-    lateinit var mainActivityDependency: MainActivityDependency
-
-    var clickCount: Int = 0
-
-    override fun onCreateView(inflater: LayoutInflater, container: ViewGroup?,
-                              savedInstanceState: Bundle?): View? {
-        return FragmentDeviceInfoBinding.inflate(inflater, container, false).run {
-            mainActivityDependency.mainActivity.setTitleAndSubtitle(
-                    getString(R.string.device_info), "")
-
-            recyclerView.apply {
-                setHasFixedSize(true)
-                layoutManager = LinearLayoutManager(mainActivityDependency.mainActivity)
-                addItemDecoration(DividerItemDecoration(
-                        mainActivityDependency.mainActivity, LinearLayoutManager.VERTICAL))
-                adapter = DeviceInfoAdapter(
-                        mainActivityDependency.mainActivity, root)
-            }
-
-            bottomNavigation.run {
-                menu.run {
-                    add(Build.VERSION.RELEASE)
-                    getItem(0).setIcon(R.drawable.ic_developer)
-
-                    add("API " + Build.VERSION.SDK_INT)
-                    getItem(1).setIcon(R.drawable.ic_settings)
-
-                    add(Build.CPU_ABI)
-                    getItem(2).setIcon(R.drawable.ic_motorcycle)
-
-                    add(Build.MODEL)
-                    getItem(3).setIcon(R.drawable.ic_device_information)
-                }
-                labelVisibilityMode = LabelVisibilityMode.LABEL_VISIBILITY_LABELED
-                setOnNavigationItemSelectedListener {
-                    // Easter egg
-                    if (++clickCount >= 4) {
-                        BottomSheetDialog(mainActivityDependency.mainActivity).apply {
-                            setContentView(IndeterminateProgressBar(mainActivityDependency.mainActivity).apply {
-                                layoutParams = ViewGroup.LayoutParams(ViewGroup.LayoutParams.MATCH_PARENT, 700)
-                            })
-
-                            show()
-                        }
-                        clickCount = 0
-                    }
-                    true
-                }
-=======
   @Inject
   lateinit var mainActivityDependency: MainActivityDependency
 
@@ -119,7 +68,6 @@
               })
 
               show()
->>>>>>> 6e11457a
             }
 
             root
