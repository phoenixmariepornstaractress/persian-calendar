--- conflicted
+++ resolved
@@ -70,24 +70,16 @@
             val year = binding.yearPicker.value
             val month = binding.monthPicker.value
             val day = binding.dayPicker.value
-<<<<<<< HEAD
             return when {
                 day > getMonthLength(selectedCalendarType, year, month) -> {
-                    Snackbar.make(rootView, R.string.date_exception, Snackbar.LENGTH_SHORT).show()
+                    Snackbar.make(rootView, R.string.date_exception, Snackbar.LENGTH_SHORT)
+                        .setAnchorView(anchorView)
+                        .show()
                     -1
                 }
                 else -> {
                     getDateOfCalendar(selectedCalendarType, year, month, day).toJdn()
                 }
-=======
-            return if (day > getMonthLength(selectedCalendarType, year, month)) {
-                Snackbar.make(rootView, R.string.date_exception, Snackbar.LENGTH_SHORT)
-                    .setAnchorView(anchorView)
-                    .show()
-                -1
-            } else {
-                getDateOfCalendar(selectedCalendarType, year, month, day).toJdn()
->>>>>>> d28d1eff
             }
         }
 
