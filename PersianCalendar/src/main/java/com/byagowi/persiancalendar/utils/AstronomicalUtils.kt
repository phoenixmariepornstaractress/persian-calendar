--- conflicted
+++ resolved
@@ -21,26 +21,8 @@
 }
 
 fun getZodiacInfo(context: Context, jdn: Long, withEmoji: Boolean): String {
-    if (!Utils.isAstronomicalFeaturesEnabled()) return ""
+    if (!isAstronomicalFeaturesEnabled()) return ""
 
-<<<<<<< HEAD
-    fun getZodiacInfo(context: Context, jdn: Long, withEmoji: Boolean): String {
-        if (!isAstronomicalFeaturesEnabled()) return ""
-
-        val persianDate = PersianDate(jdn)
-        val islamicDate = IslamicDate(jdn)
-        return String.format("%s: %s\n%s: %s %s\n%s",
-                context.getString(R.string.year_name),
-                context.getString(YEARS_NAME[persianDate.year % 12]),
-                context.getString(R.string.zodiac),
-                if (withEmoji) context.getString(ZODIAC_MONTHS_EMOJI[persianDate.month]) else "",
-                context.getString(ZODIAC_MONTHS[persianDate.month]),
-                if (isMoonInScorpio(persianDate, islamicDate))
-                    context.getString(R.string.moonInScorpio)
-                else
-                    "").trim()
-    }
-=======
     val persianDate = PersianDate(jdn)
     val islamicDate = IslamicDate(jdn)
     return String.format("%s: %s\n%s: %s %s\n%s",
@@ -53,5 +35,4 @@
                 context.getString(R.string.moonInScorpio)
             else
                 "").trim()
->>>>>>> 1e7adc53
 }