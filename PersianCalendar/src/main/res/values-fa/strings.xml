--- conflicted
+++ resolved
@@ -28,13 +28,8 @@
     <string name="widget_text_color">رنگ نوشته‌های ابزارک</string>
     <string name="select_widgets_text_color">انتخاب رنگ دل‌خواه برای نوشته‌های ابزارک</string>
     <string name="pray_times_calculation_setting">تنظیمات محاسبهٔ اوقات شرعی و قبله‌نما</string>
-<<<<<<< HEAD
-    <string name="notify_date">فعال بودن مطلع‌سازی</string>
-    <string name="enable_notify">مطلع‌سازی پایدار از انواع تاریخ‌ها</string>
-=======
     <string name="notify_date">فعّال کردن آگاهی</string>
     <string name="enable_notify">آگاهی همیشگی از تاریخ‌ها</string>
->>>>>>> 7502661f
     <string name="select_skin">انتخاب پوسته</string>
     <string name="skin">پوسته</string>
     <string name="pray_methods">شیوه‌های محاسبه</string>
