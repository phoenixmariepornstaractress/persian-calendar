<?xml version="1.0" encoding="utf-8"?>
<resources>

    <!--Global-->
    <string name="app_name">Persian Calendar</string>
    <string name="widget_name">Persian Calendar</string>
    <string name="widget_mini_name">Persian Calendar (mini)</string>
    <string name="closeDrawer">Close</string>
    <string name="openDrawer">Open</string>
    <string name="accept">OK</string>
    <string name="add">Add</string>
    <string name="help">Help</string>
    <string name="more">More</string>
    <string name="cancel">Cancel</string>

    <!-- No need for translation, remove the section from your translation -->
    <string name="about_developers_list" translatable="false">"Ebrahim Byagowi (@ebraminio)
Hamid Safdari (@hamidsafdari)
Behdad Abedi (@behdad222)
Hamidreza Bayat (@HrBDev)
Alireza Afkar (@alirezaafkar)
Mehdi Dimyadi (@MEHDIMYADI)"</string>
    <string name="about_designers_list" translatable="false">"Mehrara Abedi (Icon design)
Behdad Pournader (Previous designer)
Iman Soltanian (Previous designer)"</string>
    <string name="about_contributors_list" translatable="false">"Javad Arjmandi (@La-Volpe)
Mehdi Sadeghi (@mehdisadeghi)
Masood Fallahpoor (@MasoodFallahpoor)
Abbas Oveissi (@abbas-oveissi)
Muhammad Shuaib (@yethrosh)
Aysha Aminnejad (@aysha319)"</string>
    <string name="about_help_subtitle" translatable="false">این نسخهٔ سال %s-%s است.</string>
    <string name="about_help_sum" translatable="false">"برای اطمینان از صحت مناسبت‌های قمری سال‌های بعد نیاز است چند ماه پیش از تحویل سال، اگر توسعهٔ برنامه هنوز ادامه داشت، برنامه را به‌روز کنید چرا که آن مناسبت‌های قمری تا زمان انتشار نسخهٔ جدید به صورت رسمی در تقویم کشور مشخص نشده‌اند. در صورتی که توسعهٔ برنامه در سالی که از برنامه استفاده می‌کنید ادامه نداشت، پشنهاد می‌شود مراقب صحت تعطیلی‌ها به کمک منابع دیگر باشید. مناسبت‌های خورشیدی رسمی برای همه سال‌ها اعمال شده است ولی ممکن است در سالی که آن مناسبت را در تقویم مشاهده می‌کنید، آن مناسبت دیگر تعطیل رسمی نبوده یا دیگر نباشد.

مناسبت‌های این برنامه با تقویم ایران و افغانستان تنظیم شده‌است. ممکن است در کشورهای دیگر این مناسبت‌ها کاربرد نداشته باشند ولی در امکانات مختلف برنامه سعی شده جامعیت برنامه حفظ شود. به همین منظور می‌توانید با تنظیم مناسبت‌ها آن را به حالت دلخواه خود درآورید.

دسترسی مکان به منظور امکان تنظیم اوقات شرعی در تنظیمات گرفته شده است، اگر مکانتان مثلاً از شهری به شهری دیگر تغییر می‌کند نیاز است با هر تغییر، آن را تنظیم کنید.

تقویم قمری ممکن است دارای اشکال باشد به همین دلیل ممکن است نیاز باشد به صورت دستی در تنظیمات آن را اصلاح کنید. راه‌حل‌هایی از جمله به‌روزرسانی اختلاف از طریق اینترنت مطلوب توسعهٔ این برنامه نبوده به این دلیل که نیازمند دسترسی اینترنت است و هدف توسعهٔ این برنامه عدم اخذ دسترسی تا جای ممکن بوده است.

تضمینی در صحت کارکرد برنامه وجود ندارد، فقط سعی شده برنامه‌ای مفید ارائه شود. مشهور است که هیچ برنامه، نرم‌افزار و الگوریتمی بی‌نقص نیست و ممکن است نیاز باشد خروجی برنامه را با منابع دیگر بررسی کنید. ممکن است به دلیل حجم کم حافظهٔ دستگاه، برنامه قادر به به‌روزرسانی شمارهٔ روز ماه در نوار اعلان نباشد و روز عقب‌تری را نشان دهد. پیشنهاد می‌شود سایر برنامه‌های دستگاه را که حافظهٔ اضافی گرفته‌اند حذف کنید یا گزینهٔ نوار اعلان برنامه را غیر فعال کنید و یا برنامهٔ دیگری را بیازمایید.

انتخاب طراحی برنامه این بوده که اذان فقط شامل چهار الله اکبر اول باشد ولی به راحتی می‌توانید صدای اذان مورد نظر خود را در تنظیمات از بین صداهای موجود در دستگاه‌تان انتحاب کنید.

این تقویم به صورت شخصی، بدون هیچ منفعت مالی و با کمک افراد و کتابخانه‌های نرم‌افزاری‌ای که در زیر ذکر شده است، به امید اینکه مفید باشد، طراحی شده‌است و با مجوز جی‌پی‌ال نسخهٔ ۳ انتشار یافته است.

مجوز جی‌پی‌ال به معنی آن است که استفاده از کدهای این برنامه فقط در صورتی امکان‌پذیر است که کدهای تغییر داده‌شده و به پروژه اضافه‌شده (به اصطلاح لینک‌شده) تحت همین مجوز به صورت آزاد منتشر شوند. انتخاب این مجوز به دلیل استفاده از کدهایی با همین مجوز بوده است و استفاده از کدهای این برنامه در برنامه‌های غیر متن‌باز از نظر مجوز استفاده‌شده در این پروژه و خصوصاً کتابخانه‌های جی‌پی‌ال استفاده شده نادرست است و در صورت استفاده از کدها و کتابخانه‌های جی‌پی‌ال نیاز است منبع و مجوز آن را به دقت در چنین صفحه‌ای در برنامه بیاورید.

مانند قسمت‌های دیگر این برنامه، تضمینی در درستی علمکرد قطب‌نما نیست خصوصاً اینکه این قابلیت به وجود و درست تنظیم بودن سنسور قطب‌نمای دستگاه وابسته است. پیشنهاد می‌شود شمال را همیشه از طرق دیگر بدست آورید تا بتوانید از سایر اطلاعاتی که آن قسمت در اختیار قرار می‌دهد استفاده کنید ولی معمولاً این قسمت در صورتی که دستگاه را قبل از ورود به این بخش تخت و صاف قرار داده باشید درست عمل می‌کند."</string>
    <string name="capricorn_emoji" translatable="false">♑</string>
    <string name="aquarius_emoji" translatable="false">♒</string>
    <string name="pisces_emoji" translatable="false">♓</string>
    <string name="aries_emoji" translatable="false">♈</string>
    <string name="taurus_emoji" translatable="false">♉</string>
    <string name="gemini_emoji" translatable="false">♊</string>
    <string name="cancer_emoji" translatable="false">♋</string>
    <string name="leo_emoji" translatable="false">♌</string>
    <string name="virgo_emoji" translatable="false">♍</string>
    <string name="libra_emoji" translatable="false">♎</string>
    <string name="scorpio_emoji" translatable="false">♏</string>
    <string name="sagittarius_emoji" translatable="false">♐</string>

    <!--Navigation drawers-->
    <string name="calendar">Calendar</string>
    <string name="date_converter">Date Converter</string>
    <string name="compass">Compass</string>
    <string name="settings">Settings</string>
    <string name="about">About</string>
    <string name="exit">Exit</string>

    <!--Calendar-->
    <string name="add_event">Add event</string>
    <string name="device_calendar_does_not_support">Device calendar does not support the action</string>
    <string name="today">Today</string>
    <string name="return_to_today">Return to today</string>
    <string name="goto_date">Go to date</string>
    <string name="go">Go</string>

    <string name="search_in_events">Search in events</string>

    <string name="date_diff_text">Distance: %s days (~%s years and %s months and %s days)</string>
    <string name="start_of_year_diff">%s days (~%s weeks or %s months) from start of the year</string>
    <string name="end_of_year_diff">%s days (~%s weeks or %s months) to end of the year</string>
    <string name="date_copied_clipboard">Copied to clipboard</string>
    <string name="year_name">Year name</string>
    <string name="year1">Monkey</string>
    <string name="year2">Rooster</string>
    <string name="year3">Dog</string>
    <string name="year4">Pig</string>
    <string name="year5">Rat</string>
    <string name="year6">Ox</string>
    <string name="year7">Tiger</string>
    <string name="year8">Rabbit</string>
    <string name="year9">Dragon</string>
    <string name="year10">Snake</string>
    <string name="year11">Horse</string>
    <string name="year12">Sheep</string>

    <string name="zodiac">Zodiac</string>
    <string name="capricorn">Capricorn</string>
    <string name="aquarius">Aquarius</string>
    <string name="pisces">Pisces</string>
    <string name="aries">Aries</string>
    <string name="taurus">Taurus</string>
    <string name="gemini">Gemini</string>
    <string name="cancer">Cancer</string>
    <string name="leo">Leo</string>
    <string name="virgo">Virgo</string>
    <string name="libra">Libra</string>
    <string name="scorpio">Scorpio</string>
    <string name="sagittarius">Sagittarius</string>
    <string name="moonInScorpio">Moon is in Scorpio</string>

    <string name="events">Events</string>
    <string name="no_event">No event or appointment is found for this day.</string>
    <string name="warn_if_events_not_set">To select and show holidays and events you like, go to the settings</string>

    <string name="sunrise">Sunrise</string>
    <string name="midday">Midday</string>
    <string name="sunset">Sunset</string>
    <string name="length_of_day">Daytime: %sh %sm</string>
    <string name="remaining_daylight">Remaining: %sh %sm</string>
    <string name="owghat">Pray times</string>
    <string name="imsak">Imsak</string>
    <string name="azan1">Fajr</string>
    <string name="aftab1">Sunrise</string>
    <string name="azan2">Dhuhr</string>
    <string name="azan3">Asr</string>
    <string name="aftab2">Sunset</string>
    <string name="azan4">Maghrib</string>
    <string name="azan5">Isha</string>
    <string name="aftab3">Midnight</string>

    <!--Date Converter-->
    <string name="select_type_date">Select date type</string>
    <string name="year">Year</string>
    <string name="select_year">Select year</string>
    <string name="month">Month</string>
    <string name="select_month">Select month</string>
    <string name="day">Day</string>
    <string name="select_day">Select day</string>
    <string name="date_exception">The date you entered was not valid!</string>

    <!--Compass-->
    <string name="compass_not_found">Compass sensor not found</string>
    <string name="calibrate_compass_summary">For improving compass sensor accuracy move the phone away from any magnetic objects, tilt and rotate the device back and forth on every axis.</string>
    <string name="level">Level</string>
    <string name="stop">Stop</string>
    <string name="resume">Resume</string>
    <string name="set_location">In order to have Sun and Moon location, and Qibla direction, set the location in the settings</string>

    <!-- Settings -->
    <string name="pref_header_interface_calendar">Interface and Calendar</string>
    <string name="pref_header_widget_location">Widget and Notification</string>
    <string name="pref_header_location_athan">Location and Athan</string>

    <!--Interface and Calendar Settings-->
    <string name="pref_interface">Interface</string>
    <string name="language">Language</string>
    <string name="skin">Skin</string>
    <string name="select_skin">Select a skin</string>
    <string name="persian_digits">Persian Digits</string>
    <string name="enable_persian_digits">Enable Persian Digits</string>

    <string name="events_summary">Events to show</string>
    <string name="show_device_calendar_events">Personal Calendar Events</string>
    <string name="show_device_calendar_events_summary">Show personal calendar events</string>
    <string name="calendars_priority">Calendars Priority</string>
    <string name="calendars_priority_summary">Set calendars to show priority or hide them</string>
    <string name="astronomical_info">Astronomical Information</string>
    <string name="astronomical_info_summary">Show additional information like constellation, years names and moon in scorpio</string>
    <string name="week_of_year">Week of Year</string>
    <string name="week_of_year_summary">Show week of year on calendar</string>
    <string name="week_start">Week Start</string>
    <string name="week_start_summary">Select week start day</string>
    <string name="week_ends">Weekends</string>
    <string name="week_ends_summary">Select weekends days</string>
    <string name="islamic_offset">Islamic offset</string>
    <string name="islamic_offset_summary">Adjust Islamic calendar by adding a number</string>
    <string name="clock_in_24">Clock in 24 hour</string>
    <string name="showing_clock_in_24">Show the clock in 24 hour</string>

    <!--Widget and Notification Settings-->
    <string name="widget_text_color">Widget Text Color</string>
    <string name="select_widgets_text_color">Select custom color for widgets texts</string>
    <string name="clock_on_widget">Clock on the Widget</string>
    <string name="showing_clock_on_widget">Show the clock on widget</string>
    <string name="iran_time">Iran Time</string>
    <string name="showing_iran_time">Widgets and notifications in Iran TimeZone</string>
    <string name="customize_widget">Widget Customization</string>
    <string name="which_one_to_show">Which one to show</string>
    <string name="customize_widget_summary">What to show from notification and widges to make them more compact</string>
    <string name="notify_date">Enable Date Notification</string>
    <string name="enable_notify">Persistent notification for all date types</string>
    <string name="notify_date_lock_screen">Show notification on the lock screen</string>
    <string name="notify_date_lock_screen_summary">Only when a lock screen security method is set.</string>

    <!--Location and Athan-->
    <string name="gps_location">Get location from GPS or network</string>
    <string name="gps_location_help">Other options are not needed if this is possible</string>
    <string name="gps_internet_desc">"Enable device's GPS and Internet connection to find your location, please.

The app needs this only once, however, if you move to a new location, accessing to GPS and Internet is needed again."</string>
    <string name="pleasewaitgps">Please wait… If nothing appeared after one minute you probably should try other options</string>
    <string name="location">Location</string>
    <string name="location_help">If none of them, specify it below</string>
    <string name="latitude">Latitude</string>
    <string name="longitude">Longitude</string>
    <string name="altitude">Altitude</string>
    <string name="altitude_praytime">in meter (optional)</string>

    <string name="athan">Athan</string>
    <string name="in_city_time">in</string>
    <string name="pray_methods">Calculation methods</string>
    <string name="pray_methods_calculation">Calculation methods for pray times and Qibla compass</string>
    <string name="athan_gap">Athan Gap</string>
    <string name="athan_gap_summary">How long ahead of the Athan should the alarm be triggered (in minutes)</string>
    <string name="athan_alarm">Athan Alarm</string>
    <string name="athan_alarm_summary">Prayers to trigger the alarm for</string>
    <string name="notification_athan">Athan Notification</string>
    <string name="enable_notification_athan">Show Athan as a notification and device vibration</string>
    <string name="custom_athan">Select Athan</string>
    <string name="default_athan_name">Abdul-Basit Abdel-Samad</string>
    <string name="custom_notification_is_set">Custom notification is just set</string>

    <string name="default_athan">Default Athan</string>
    <string name="default_athan_summary">Return to default Athan</string>
    <string name="returned_to_default">Returned to default</string>
    <string name="athan_volume">Athan Volume</string>
    <string name="athan_volume_summary">Set the volume for the alarm</string>

    <string name="athan_disabled_summary">To set the Athan alarm, choose a location or enter the coordinates above</string>

<<<<<<< HEAD
    <string name="location_access">Location Access</string>
    <string name="phone_location_required">This part of the app needs location permission, if you choose deny you have to enter your latitude and longitude manually.</string>
=======
    <string name="location_access">Location access</string>
    <string name="phone_location_required">You first need to give location permission, if choose Deny location access our location cannot be determined and you must enter your latitude and longitude manually.</string>
    <string name="calendar_access">Calendar access</string>
    <string name="phone_calendar_required">You first need to give calendar permission, if choose Allow calendar access to let apps access your calendar.</string>
>>>>>>> 8009d3b4

    <!--About-->
    <string name="gpl_logo">GPL Logo</string>
    <string name="version">Version %s</string>
    <string name="about_license">License</string>
    <string name="about_license_title">Application License</string>
    <string name="about_license_sum">Check GPL3 License and other license terms used on Persian Calendar.</string>
    <string name="about_license_dialog_close">Close</string>

    <string name="about_support_developers">Developer Support</string>
    <string name="about_report_bug">Report bug on GitHub</string>
    <string name="about_report_bug_sum">Preferred bug reporting or requesting for new feature, needs a GitHub account</string>
    <string name="about_sendMail">E-Mail</string>
    <string name="about_email_sum">Send personal email to the author of the app</string>
    <string name="about_noClient">No email client is installed</string>
    <string name="about_developers">Developers</string>

    <!--TalkBack, a11y-->
    <string name="previous_month">Previous Month</string>
    <string name="next_month">Next Month</string>
    <string name="week_days_name_column">%s column in days table</string>
    <string name="equivalent_to">Equivalent to</string>
    <string name="holiday_reason">Holiday because of</string>
    <string name="nth_week_of_year">%s week of year</string>

    <!-- New additions, to be categorized, keep the section on your translation -->
    <string name="empty" />

</resources><|MERGE_RESOLUTION|>--- conflicted
+++ resolved
@@ -231,15 +231,11 @@
 
     <string name="athan_disabled_summary">To set the Athan alarm, choose a location or enter the coordinates above</string>
 
-<<<<<<< HEAD
+    <!--Permissions-->
     <string name="location_access">Location Access</string>
     <string name="phone_location_required">This part of the app needs location permission, if you choose deny you have to enter your latitude and longitude manually.</string>
-=======
-    <string name="location_access">Location access</string>
-    <string name="phone_location_required">You first need to give location permission, if choose Deny location access our location cannot be determined and you must enter your latitude and longitude manually.</string>
-    <string name="calendar_access">Calendar access</string>
-    <string name="phone_calendar_required">You first need to give calendar permission, if choose Allow calendar access to let apps access your calendar.</string>
->>>>>>> 8009d3b4
+    <string name="calendar_access">Calendar Access</string>
+    <string name="phone_calendar_required">This part of the app needs calendar permission, if you allow it your personal events will be shown on the calendar.</string>
 
     <!--About-->
     <string name="gpl_logo">GPL Logo</string>
