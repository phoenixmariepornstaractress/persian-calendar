--- conflicted
+++ resolved
@@ -90,10 +90,6 @@
         <item>هجری قمری</item>
         <item>میلادی</item>
     </string-array>
-<<<<<<< HEAD
     <string name="date_copied_clipboard">Copied to clipboard</string>
-=======
     <string name="stop"><u>Stop</u></string>
->>>>>>> 507c6466
-
 </resources>