--- conflicted
+++ resolved
@@ -303,19 +303,6 @@
     <string name="month_overview">Month\'s events</string>
 
     <!-- Reminder -->
-<<<<<<< HEAD
-    <string name="reminder_summary">هر %1$s %2$s</string>
-    <string name="reminder">یادآور</string>
-    <string name="reminder_name">نام یادآور</string>
-    <string name="more_information">اطلاعات بیشتر</string>
-    <string name="reminder_period">تناوب یادآور</string>
-    <string name="period_starting_time">زمان شروع تناوب</string>
-    <string name="please_enter_a_name">لطفاً نامی وارد کنید</string>
-    <string name="reminder_hour">ساعت</string>
-    <string name="reminded">بار تاکنون اعلان شده</string>
-    <string name="reminder_day">روز</string>
-    <string name="no_guaranty">صحت عملکرد این بخش از برنامه بستگی به عدم استفاده از ویژگی‌هایی همچون حالت ذخیره‌ی نیرو، محدود نمودن برنامه ها از سوی شما دارد</string>
-=======
     <string translatable="false" name="reminder_summary">هر %1$s %2$s</string>
     <string translatable="false" name="reminder">یادآور</string>
     <string translatable="false" name="reminder_name">نام یادآور</string>
@@ -325,7 +312,7 @@
     <string translatable="false" name="please_enter_a_name">لطفاً نامی وارد کنید</string>
     <string translatable="false" name="reminder_hour">ساعت</string>
     <string translatable="false" name="reminder_day">روز</string>
+    <string translatable="false" name="reminded">%1$s بار تاکنون اعلان شده</string>
     <string translatable="false" name="no_guaranty">تضمینی در صحت عملکرد این بخش از برنامه همانند سایر بخش‌ها وجود ندارد</string>
->>>>>>> 6da60efa
 
 </resources>